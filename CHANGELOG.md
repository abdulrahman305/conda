<<<<<<< HEAD
## 4.6.0 (unreleased)

### New Feature Highlights
* resolve #7194 add '--stack' flag to 'conda activate'; remove max_shlvl
  config (#7195, #7226, #7233)
* resolve #7087 add non-conda-installed python packages into PrefixData (#7067, #7370)
* conda initialize (#6518, #7388, #7629)
* resolve #2682 add conda run experimental support (#7320, #7625)

### Deprecations/Breaking Changes
* resolve #6915 remove 'conda env attach' and 'conda env upload' (#6916)
* resolve #7061 remove pkgs/pro from defaults (#7162)
* resolve #7078 add deprecation warnings for 'conda.cli.activate',
  'conda.compat', and 'conda.install' (#7079)
* resolve #7194 add '--stack' flag to 'conda activate'; remove max_shlvl
  config (#7195)
* resolve #6979, #7086 remove Dist from majority of project (#7216, #7252)
* fix #7362 remove --license from conda info and related code paths (#7386)
* resolve #7309 deprecate 'conda info package_name' (#7310)

### Improvements
* import speedups (#7122)
* --help cleanup (#7120)
* fish autocompletion for conda env (#7101)
* remove reference to 'system' channel (#7163)
* add http error body to debug information (#7160)
* warn creating env name with space is not supported (#7168)
* support complete MatchSpec syntax in environment.yml files (#7178)
* resolve #4274 add option to remove an existing environment with 'conda create' (#7133)
* add ability for conda prompt customization via 'env_prompt' config param (#7047)
* resolve #7063 add license and license_family to MatchSpec for 'conda search' (#7064)
* resolve #7189 progress bar formatting improvement (#7191)
* raise log level for errors to error (#7229)
* add to conda.exports (#7217)
* resolve #6845 add option -S / --satisfied-skip-solve to exit early for satisfied specs (#7291)
* add NoBaseEnvironmentError and DirectoryNotACondaEnvironmentError (#7378)
* replace menuinst subprocessing by ctypes win elevation (4.6.0a3) (#7426)
* bump minimum requests version to stable, unbundled release (#7528)
* resolve #7591 updates and improvements from namespace PR for 4.6 (#7599)
* resolve #7592 compatibility shims (#7606)
* user-agent context refactor (#7630)

### Bug Fixes
* fix #7107 verify hangs when a package is corrupted (#7131)
* fix #7145 progress bar uses stderr instead of stdout (#7146)
* fix typo in conda.fish (#7152)
* fix #2154 conda remove should complain if requested removals don't exist (#7135)
* fix #7094 exit early for --dry-run with explicit and clone (#7096)
* fix activation script sort order (#7176)
* fix #7109 incorrect chown with sudo (#7180)
* fix #7210 add suppressed --mkdir back to 'conda create' (fix for 4.6.0a1) (#7211)
* fix #5681 conda env create / update when --file does not exist (#7385)
* resolve #7375 enable conda config --set update_modifier (#7377)
* fix #5885 improve conda env error messages and add extra tests (#7395)
* msys2 path conversion (#7389)
* fix autocompletion in fish (#7575)
* fix #3982 following 4.4 activation refactor (#7607)
* fix #7242 configuration load error message (#7243)
* fix conda env compatibility with pip 18 (#7612)

### Non-User-Facing Changes
* resolve #6595 use OO inheritance in activate.py (#7049)
* resolve #7220 pep8 project renamed to pycodestyle (#7221)
* proxy test routine (#7308)
* add .mailmap and .cla-signers (#7361)
* add copyright headers (#7367)
* rename common.platform to common.os and split among windows, linux, and unix utils (#7396)
* fix windows test failures when symlink not available (#7369)
* test building conda using conda-build (#7251)

### Preview Releases

* 4.6.0a1 at d5bec21d1f64c3bc66c2999cfc690681e9c46177 on 2018-04-20
* 4.6.0a2 at c467517ca652371ebc4224f0d49315b7ec225108 on 2018-05-01

### Contributors
* @goanpeca
* @jesse-
* @kalefranz
* @mbargull
* @msarahan
* @ohadravid
=======
# 4.5.10 (2018-08-13)

### Bug Fixes
* fix conda env compatibility with pip 18 (#7627)
* fix py37 compat 4.5.x (#7641)
* fix #7451 don't print name, version, and size if unknown (#7648)
* replace glob with fnmatch in PrefixData (#7645)

### Contributors
* @jesse-
* @nehaljwani
>>>>>>> c411642c


## 4.5.9 (2018-07-30)

### Improvements
* resolve #7522 prevent conda from scheduling downgrades (#7598)
* allow skipping feature maximization in resolver (#7601)

### Bug Fixes
* fix #7559 symlink stat in localfs adapter (#7561)
* fix #7486 activate with no PATH set (#7562)
* resolve #7522 prevent conda from scheduling downgrades (#7598)

### Contributors
* @kalefranz
* @loriab


## 4.5.8 (2018-07-10)

### Bug Fixes
* fix #7524 should_bypass_proxies for requests 2.13.0 and earlier (#7525)

### Contributors
* @kalefranz


## 4.5.7 (2018-07-09)

### Improvements
* resolve #7423 add upgrade error for unsupported repodata_version (#7415)
* raise CondaUpgradeError for conda version downgrades on environments (#7517)

### Bug Fixes
* fix #7505 temp directory for UnlinkLinkTransaction should be in target prefix (#7516)
* fix #7506 requests monkeypatch fallback for old requests versions (#7515)

### Contributors
* @kalefranz
* @nehaljwani


## 4.5.6 (2018-07-06)

### Bug Fixes
* resolve #7473 py37 support (#7499)
* fix #7494 History spec parsing edge cases (#7500)
* fix requests 2.19 incompatibility with NO_PROXY env var (#7498)
* resolve #7372 disable http error uploads and CI cleanup (#7498, #7501)

### Contributors
* @kalefranz


## 4.5.5 (2018-06-29)

### Bug Fixes
* fix #7165 conda version check should be restricted to channel conda is from (#7289, #7303)
* fix #7341 ValueError n cannot be negative (#7360)
* fix #6691 fix history file parsing containing comma-joined version specs (#7418)
* fix msys2 path conversion (#7471)

### Contributors
* @goanpeca
* @kalefranz
* @mingwandroid
* @mbargull


## 4.5.4 (2018-05-14)

### Improvements
* resolve #7189 progress bar improvement (#7191 via #7274)

### Bug Fixes
* fix twofold tarball extraction, improve progress update (#7275)
* fix #7253 always respect copy LinkType (#7269)

### Contributors
* @jakirkham
* @kalefranz
* @mbargull


## 4.5.3 (2018-05-07)

### Bug Fixes
* fix #7240 conda's configuration context is not initialized in conda.exports (#7244)


## 4.5.2 (2018-04-27)

### Bug Fixes
* fix #7107 verify hangs when a package is corrupted (#7223)
* fix #7094 exit early for --dry-run with explicit and clone (#7224)
* fix activation/deactivation script sort order (#7225)


## 4.5.1 (2018-04-13)

### Improvements
* resolve #7075 add anaconda.org search message to PackagesNotFoundError (#7076)
* add CondaError details to auto-upload reports (#7060)

### Bug Fixes
* fix #6703,#6981 index out of bound when running deactivate on fish shell (#6993)
* properly close over $_CONDA_EXE variable (#7004)
* fix condarc map parsing with comments (#7021)
* fix #6919 csh prompt (#7041)
* add _file_created attribute (#7054)
* fix handling of non-ascii characters in custom_multichannels (#7050)
* fix #6877 handle non-zero return in CSH (#7042)
* fix #7040 update tqdm to version 4.22.0 (#7157)


## 4.5.0 (2018-03-20)

### New Feature Highlights
* A new flag, '--envs', has been added to 'conda search'. In this mode,
  'conda search' will look for the package query in existing conda environments
  on your system. If ran as UID 0 (i.e. root) on unix systems or as an
  Administrator user on Windows, all known conda environments for all users
  on the system will be searched.  For example, 'conda search --envs openssl'
  will show the openssl version and environment location for all
  conda-installed openssl packages.

### Deprecations/Breaking Changes
* resolve #6886 transition defaults from repo.continuum.io to repo.anaconda.com (#6887)
* resolve #6192 deprecate 'conda help' in favor of --help CLI flag (#6918)
* resolve #6894 add http errors to auto-uploaded error reports (#6895)

### Improvements
* resolve #6791 conda search --envs (#6794)
* preserve exit status in fish shell (#6760)
* resolve #6810 add CONDA_EXE environment variable to activate (#6923)
* resolve #6695 outdated conda warning respects --quiet flag (#6935)
* add instructions to activate default environment (#6944)

### API
* resolve #5610 add PrefixData, SubdirData, and PackageCacheData to conda/api.py (#6922)

### Bug Fixes
* channel matchspec fixes (#6893)
* fix #6930 add missing return statement to S3Adapter (#6931)
* fix #5802, #6736 enforce disallowed_packages configuration parameter (#6932)
* fix #6860 infinite recursion in resolve.py for empty track_features (#6928)
* set encoding for PY2 stdout/stderr (#6951)
* fix #6821 non-deterministic behavior from MatchSpec merge clobbering (#6956)
* fix #6904 logic errors in prefix graph data structure (#6929)

### Non-User-Facing Changes
* fix several lgtm.com flags (#6757, #6883)
* cleanups and refactors for conda 4.5 (#6889)
* unify location of record types in conda/models/records.py (#6924)
* resolve #6952 memoize url search in package cache loading (#6957)


## 4.4.11 (2018-02-23)

### Improvements
* resolve #6582 swallow_broken_pipe context manager and Spinner refactor (#6616)
* resolve #6882 document max_shlvl (#6892)
* resolve #6733 make empty env vars sequence-safe for sequence parameters (#6741)
* resolve #6900 don't record conda skeleton environments in environments.txt (#6908)

### Bug Fixes
* fix potential error in ensure_pad(); add more tests (#6817)
* fix #6840 handle error return values in conda.sh (#6850)
* use conda.gateways.disk for misc.py imports (#6870)
* fix #6672 don't update conda during conda-env operations (#6773)
* fix #6811 don't attempt copy/remove fallback for rename failures (#6867)
* fix #6667 aliased posix commands (#6669)
* fix #6816 fish environment autocomplete (#6885)
* fix #6880 build_number comparison not functional in match_spec (#6881)
* fix #6910 sort key prioritizes build string over build number (#6911)
* fix #6914, #6691 conda can fail to update packages even though newer versions exist (#6921)
* fix #6899 handle Unicode output in activate commands (#6909)


## 4.4.10 (2018-02-09)

### Bug Fixes
* fix #6837 require at least futures 3.0.0 (#6855)
* fix #6852 ensure temporary path is writable (#6856)
* fix #6833 improve feature mismatch metric (via 4.3.34 #6853)


## 4.4.9 (2018-02-06)

### Improvements
* resolve #6632 display package removal plan when deleting an env (#6801)

### Bug Fixes
* fix #6531 don't drop credentials for conda-build workaround (#6798)
* fix external command execution issue (#6789)
* fix #5792 conda env export error common in path (#6795)
* fix #6390 add CorruptedEnvironmentError (#6778)
* fix #5884 allow --insecure CLI flag without contradicting meaning of ssl_verify (#6782)
* fix MatchSpec.match() accepting dict (#6808)
* fix broken Anaconda Prompt for users with spaces in paths (#6825)
* JSONDecodeError was added in Python 3.5 (#6848)
* fix #6796 update PATH/prompt on reactivate (#6828)
* fix #6401 non-ascii characters on windows using expanduser (#6847)
* fix #6824 import installers before invoking any (#6849)


## 4.4.8 (2018-01-25)

### Improvements
* allow falsey values for default_python to avoid pinning python (#6682)
* resolve #6700 add message for no space left on device (#6709)
* make variable 'sourced' local for posix shells (#6726)
* add column headers to conda list results (#5726)

### Bug Fixes
* fix #6713 allow parenthesis in prefix path for conda.bat (#6722)
* fix #6684 --force message (#6723)
* fix #6693 KeyError with '--update-deps' (#6694)
* fix aggressive_update_packages availability (#6727)
* fix #6745 don't truncate channel priority map in conda installer (#6746)
* add workaround for system Python usage by lsb_release (#6769)
* fix #6624 can't start new thread (#6653)
* fix #6628 'conda install --rev' in conda 4.4 (#6724)
* fix #6707 FileNotFoundError when extracting tarball (#6708)
* fix #6704 unexpected token in conda.bat (#6710)
* fix #6208 return for no pip in environment (#6784)
* fix #6457 env var cleanup (#6790)
* fix #6645 escape paths for argparse help (#6779)
* fix #6739 handle unicode in environment variables for py2 activate (#6777)
* fix #6618 RepresenterError with 'conda config --set' (#6619)
* fix #6699 suppress memory error upload reports (#6776)
* fix #6770 CRLF for cmd.exe (#6775)
* fix #6514 add message for case-insensitive filesystem errors (#6764)
* fix #6537 AttributeError value for url not set (#6754)
* fix #6748 only warn if unable to register environment due to EACCES (#6752)


## 4.4.7 (2018-01-08)

### Improvements
* resolve #6650 add upgrade message for unicode errors in python 2 (#6651)

### Bug Fixes
* fix #6643 difference between '==' and 'exact_match_' (#6647)
* fix #6620 KeyError(u'CONDA_PREFIX',) (#6652)
* fix #6661 remove env from environments.txt (#6662)
* fix #6629 'conda update --name' AssertionError (#6656)
* fix #6630 repodata AssertionError (#6657)
* fix #6626 add setuptools as constrained dependency (#6654)
* fix #6659 conda list explicit should be dependency sorted (#6671)
* fix #6665 KeyError for channel '<unknown>' (#6668, #6673)
* fix #6627 AttributeError on 'conda activate' (#6655)


## 4.4.6 (2017-12-31)

### Bug Fixes
* fix #6612 do not assume Anaconda Python on Windows nor Library\bin hack (#6615)
* recipe test improvements and associated bug fixes (#6614)


## 4.4.5 (2017-12-29)

### Bug Fixes
* fix #6577, #6580 single quote in PS1 (#6585)
* fix #6584 os.getcwd() FileNotFound (#6589)
* fix #6592 deactivate command order (#6602)
* fix #6579 python not recognized as command (#6588)
* fix #6572 cached repodata PermissionsError (#6573)
* change instances of 'root' to 'base' (#6598)
* fix #6607 use subprocess rather than execv for conda command extensions (#6609)
* fix #6581 git-bash activation (#6587)
* fix #6599 space in path to base prefix (#6608)


## 4.4.4 (2017-12-24)

### Improvements
* add SUDO_ env vars to info reports (#6563)
* add additional information to the #6546 exception (#6551)

### Bug Fixes
* fix #6548 'conda update' installs packages not in prefix #6550
* fix #6546 update after creating an empty env (#6568)
* fix #6557 conda list FileNotFoundError (#6558)
* fix #6554 package cache FileNotFoundError (#6555)
* fix #6529 yaml parse error (#6560)
* fix #6562 repodata_record.json permissions error stack trace (#6564)
* fix #6520 --use-local flag (#6526)

## 4.4.3 (2017-12-22)

### Improvements
* adjust error report message (#6534)

### Bug Fixes
* fix #6530 package cache JsonDecodeError / ValueError (#6533)
* fix #6538 BrokenPipeError (#6540)
* fix #6532 remove anaconda metapackage hack (#6539)
* fix #6536 'conda env export' for old versions of pip (#6535)
* fix #6541 py2 and unicode in environments.txt (#6542)

### Non-User-Facing Changes
* regression tests for #6512 (#6515)


## 4.4.2 (2017-12-22)

### Deprecations/Breaking Changes
* resolve #6523 don't prune with --update-all (#6524)

### Bug Fixes
* fix #6508 environments.txt permissions error stack trace (#6511)
* fix #6522 error message formatted incorrectly (#6525)
* fix #6516 hold channels over from get_index to install_actions (#6517)


## 4.4.1 (2017-12-21)

### Bug Fixes
* fix #6512 reactivate does not accept arguments (#6513)


## 4.4.0 (2017-12-20)

### Recommended change to enable conda in your shell

With the release of conda 4.4, we recommend a change to how the `conda` command is made available to your shell environment. All the old methods still work as before, but you'll need the new method to enable the new `conda activate` and `conda deactivate` commands.

For the "Anaconda Prompt" on Windows, there is no change.

For Bourne shell derivatives (bash, zsh, dash, etc.), you likely currently have a line similar to

    export PATH="/opt/conda/bin:$PATH"

in your `~/.bashrc` file (or `~/.bash_profile` file on macOS).  The effect of this line is that your base environment is put on PATH, but without actually *activating* that environment. (In 4.4 we've renamed the 'root' environment to the 'base' environment.) With conda 4.4, we recommend removing the line where the `PATH` environment variable is modified, and replacing it with

    . /opt/conda/etc/profile.d/conda.sh
    conda activate base

In the above, it's assumed that `/opt/conda` is the location where you installed miniconda or Anaconda.  It may also be something like `~/Anaconda3` or `~/miniconda2`.

For system-wide conda installs, to make the `conda` command available to all users, rather than manipulating individual `~/.bashrc` (or `~/.bash_profile`) files for each user, just execute once

    $ sudo ln -s /opt/conda/etc/profile.d/conda.sh /etc/profile.d/conda.sh

This will make the `conda` command itself available to all users, but conda's base (root) environment will *not* be activated by default.  Users will still need to run `conda activate base` to put the base environment on PATH and gain access to the executables in the base environment.

After updating to conda 4.4, we also recommend pinning conda to a specific channel.  For example, executing the command

    $ conda config --system --add pinned_packages conda-canary::conda

will make sure that whenever conda is installed or changed in an environment, the source of the package is always being pulled from the `conda-canary` channel.  This will be useful for people who use `conda-forge`, to prevent conda from flipping back and forth between 4.3 and 4.4.


### New Feature Highlights

* **conda activate**: The logic and mechanisms underlying environment activation have been reworked. With conda 4.4, `conda activate` and `conda deactivate` are now the preferred commands for activating and deactivating environments. You'll find they are much more snappy than the `source activate` and `source deactivate` commands from previous conda versions. The `conda activate` command also has advantages of (1) being universal across all OSes, shells, and platforms, and (2) not having path collisions with scripts from other packages like python virtualenv's activate script.


* **constrained, optional dependencies**: Conda now allows a package to constrain versions of other packages installed alongside it, even if those constrained packages are not themselves hard dependencies for that package. In other words, it lets a package specify that, if another package ends up being installed into an environment, it must at least conform to a certain version specification. In effect, constrained dependencies are a type of "reverse" dependency. It gives a tool to a parent package to exclude other packages from an environment that might otherwise want to depend on it.

  Constrained optional dependencies are supported starting with conda-build 3.0 (via [conda/conda-build#2001[(https://github.com/conda/conda-build/pull/2001)). A new `run_constrained` keyword, which takes a list of package specs similar to the `run` keyword, is recognized under the `requirements` section of `meta.yaml`. For backward compatibility with versions of conda older than 4.4, a requirement may be listed in both the `run` and the `run_constrained` section. In that case older versions of conda will see the package as a hard dependency, while conda 4.4 will understand that the package is meant to be optional.

  Optional, constrained dependencies end up in `repodata.json` under a `constrains` keyword, parallel to the `depends` keyword for a package's hard dependencies.


* **enhanced package query language**: Conda has a built-in query language for searching for and matching packages, what we often refer to as `MatchSpec`. The MatchSpec is what users input on the command line when they specify packages for `create`, `install`, `update`, and `remove` operations. With this release, MatchSpec (rather than a regex) becomes the default input for `conda search`. We have also substantially enhanced our MatchSpec query language.

  For example,

      conda install conda-forge::python

  is now a valid command, which specifies that regardless of the active list of channel priorities, the python package itself should come from the `conda-forge` channel. As before, the difference between `python=3.5` and `python==3.5` is that the first contains a "*fuzzy*" version while the second contains an *exact* version. The fuzzy spec will match all python packages with versions `>=3.5` and `<3.6`. The exact spec will match only python packages with version `3.5`, `3.5.0`, `3.5.0.0`, etc. The canonical string form for a MatchSpec is thus

      (channel::)name(version(build_string))

  which should feel natural to experienced conda users. Specifications however are often necessarily more complicated than this simple form can support, and for these situations we've extended the specification to include an optional square bracket `[]` component containing comma-separated key-value pairs to allow matching on most any field contained in a package's metadata. Take, for example,

      conda search 'conda-forge/linux-64::*[md5=e42a03f799131d5af4196ce31a1084a7]' --info

  which results in information for the single package

  ```
  cytoolz 0.8.2 py35_0
  --------------------
  file name   : cytoolz-0.8.2-py35_0.tar.bz2
  name        : cytoolz
  version     : 0.8.2
  build string: py35_0
  build number: 0
  size        : 1.1 MB
  arch        : x86_64
  platform    : Platform.linux
  license     : BSD 3-Clause
  subdir      : linux-64
  url         : https://conda.anaconda.org/conda-forge/linux-64/cytoolz-0.8.2-py35_0.tar.bz2
  md5         : e42a03f799131d5af4196ce31a1084a7
  dependencies:
    - python 3.5*
    - toolz >=0.8.0
  ```

  The square bracket notation can also be used for any field that we match on outside the package name, and will override information given in the "simple form" position. To give a contrived example, `python==3.5[version='>=2.7,<2.8']` will match `2.7.*` versions and not `3.5`.


* **environments track user-requested state**: Building on our enhanced MatchSpec query language, conda environments now also track and differentiate (a) packages added to an environment because of an explicit user request from (b) packages brought into an environment to satisfy dependencies. For example, executing

      conda install conda-forge::scikit-learn

  will confine all future changes to the scikit-learn package in the environment to the conda-forge channel, until the spec is changed again. A subsequent command `conda install scikit-learn=0.18` would drop the `conda-forge` channel restriction from the package. And in this case, scikit-learn is the only user-defined spec, so the solver chooses dependencies from all configured channels and all available versions.


* **errors posted to core maintainers**: In previous versions of conda, unexpected errors resulted in a request for users to consider posting the error as a new issue on conda's github issue tracker. In conda 4.4, we've implemented a system for users to opt-in to sending that same error report via an HTTP POST request directly to the core maintainers.

  When an unexpected error is encountered, users are prompted with the error report followed by a `[y/N]` input. Users can elect to send the report, with 'no' being the default response. Users can also permanently opt-in or opt-out, thereby skipping the prompt altogether, using the boolean `report_errors` configuration parameter.


* **various UI improvements**: To push through some of the big leaps with transactions in conda 4.3, we accepted some regressions on progress bars and other user interface features. All of those indicators of progress, and more, have been brought back and further improved.


* **aggressive updates**: Conda now supports an `aggressive_update_packages` configuration parameter that holds a sequence of MatchSpec strings, in addition to the `pinned_packages` configuration parameter. Currently, the default value contains the packages `ca-certificates`, `certifi`, and `openssl`. When manipulating configuration with the `conda config` command, use of the `--system` and `--env` flags will be especially helpful here. For example,

      conda config --add aggressive_update_packages defaults::pyopenssl --system

  would ensure that, system-wide, solves on all environments enforce using the latest version of `pyopenssl` from the `defaults` channel.

      conda config --add pinned_packages python=2.7 --env

  would lock all solves for the current active environment to python versions matching `2.7.*`.


* **other configuration improvements**: In addition to `conda config --describe`, which shows detailed descriptions and default values for all available configuration parameters, we have a new `conda config --write-default` command. This new command simply writes the contents of `conda config --describe` to a condarc file, which is a great starter template. Without additional arguments, the command will write to the `.condarc` file in the user's home directory. The command also works with the `--system`, `--env`, and `--file` flags to write the contents to alternate locations.

  Conda exposes a tremendous amount of flexibility via configuration. For more information, [The Conda Configuration Engine for Power Users](https://www.continuum.io/blog/developer-blog/conda-configuration-engine-power-users) blog post is a good resource.


### Deprecations/Breaking Changes
* the conda 'root' environment is now generally referred to as the 'base' environment
* Conda 4.4 now warns when available information about per-path sha256 sums and file sizes
  do not match the recorded information.  The warning is scheduled to be an error in conda 4.5.
  Behavior is configurable via the `safety_checks` configuration parameter.
* remove support for with_features_depends (#5191)
* resolve #5468 remove --alt-hint from CLI API (#5469)
* resolve #5834 change default value of 'allow_softlinks' from True to False (#5835)
* resolve #5842 add deprecation warnings for 'conda env upload' and 'conda env attach' (#5843)

### API
* Add Solver from conda.core.solver with three methods to conda.api (4.4.0rc1) (#5838)

### Improvements
* constrained, optional dependencies (#4982)
* conda shell function (#5044, #5141, #5162, #5169, #5182, #5210, #5482)
* resolve #5160 conda xontrib plugin (#5157)
* resolve #1543 add support and tests for --no-deps and --only-deps (#5265)
* resolve #988 allow channel name to be part of the package name spec (#5365, #5791)
* resolve #5530 add ability for users to choose to post unexpected errors to core maintainers (#5531, #5571, #5585)
* Solver, UI, History, and Other (#5546, #5583, #5740)
* improve 'conda search' to leverage new MatchSpec query language (#5597)
* filter out unwritable package caches from conda clean command (#4620)
* envs_manager, requested spec history, declarative solve, and private env tests (#4676, #5114, #5094, #5145, #5492)
* make python entry point format match pip entry points (#5010)
* resolve #5113 clean up CLI imports to improve process startup time (#4799)
* resolve #5121 add features/track_features support for MatchSpec (#5054)
* resolve #4671 hold verify backoff count in transaction context (#5122)
* resolve #5078 record package metadata after tarball extraction (#5148)
* resolve #3580 support stacking environments (#5159)
* resolve #3763, #4378 allow pip requirements.txt syntax in environment files (#3969)
* resolve #5147 add 'config files' to conda info (#5269)
* use --format=json to parse list of pip packages (#5205)
* resolve #1427 remove startswith '.' environment name constraint (#5284)
* link packages from extracted tarballs when tarball is gone (#5289)
* resolve #2511 accept config information from stdin (#5309)
* resolve #4302 add ability to set map parameters with conda config (#5310)
* resolve #5256 enable conda config --get for all primitive parameters (#5312)
* resolve #1992 add short flag -C for --use-index-cache (#5314)
* resolve #2173 add --quiet option to conda clean (#5313)
* resolve #5358 conda should exec to subcommands, not subprocess (#5359)
* resolve #5411 add 'conda config --write-default' (#5412)
* resolve #5081 make pinned packages optional dependencies (#5414)
* resolve #5430 eliminate current deprecation warnings (#5422)
* resolve #5470 make stdout/stderr capture in python_api customizable (#5471)
* logging simplifications/improvements (#5547, #5578)
* update license information (#5568)
* enable threadpool use for repodata collection by default (#5546, #5587)
* conda info now raises PackagesNotFoundError (#5655)
* index building optimizations (#5776)
* fix #5811 change safety_checks default to 'warn' for conda 4.4 (4.4.0rc1) (#5824)
* add constrained dependencies to conda's own recipe (4.4.0rc1) (#5823)
* clean up parser imports (4.4.0rc2) (#5844)
* resolve #5983 add --download-only flag to create, install, and update (4.4.0rc2) (#5988)
* add ca-certificates and certifi to aggressive_update_packages default (4.4.0rc2) (#5994)
* use environments.txt to list all known environments (4.4.0rc2) (#6313)
* resolve #5417 ensure unlink order is correctly sorted (4.4.0) (#6364)
* resolve #5370 index is only prefix and cache in --offline mode (4.4.0) (#6371)
* reduce redundant sys call during file copying (4.4.0rc3) (#6421)
* enable aggressive_update_packages (4.4.0rc3) (#6392)
* default conda.sh to dash if otherwise can't detect (4.4.0rc3) (#6414)
* canonicalize package names when comparing with pip (4.4.0rc3) (#6438)
* add target prefix override configuration parameter (4.4.0rc3) (#6413)
* resolve #6194 warn when conda is outdated (4.4.0rc3) (#6370)
* add information to displayed error report (4.4.0rc3) (#6437)
* csh wrapper (4.4.0) (#6463)
* resolve #5158 --override-channels (4.4.0) (#6467)
* fish update for conda 4.4 (4.4.0) (#6475, #6502)
* skip an unnecessary environments.txt rewrite (4.4.0) (#6495)

### Bug Fixes
* fix some conda-build compatibility issues (#5089)
* resolve #5123 export toposort (#5124)
* fix #5132 signal handler can only be used in main thread (#5133)
* fix orphaned --clobber parser arg (#5188)
* fix #3814 don't remove directory that's not a conda environment (#5204)
* fix #4468 _license stack trace (#5206)
* fix #4987 conda update --all no longer displays full list of packages (#5228)
* fix #3489 don't error on remove --all if environment doesn't exist (#5231)
* fix #1509 bash doesn't need full path for pre/post link/unlink scripts on unix (#5252)
* fix #462 add regression test (#5286)
* fix #5288 confirmation prompt doesn't accept no (#5291)
* fix #1713 'conda package -w' is case dependent on Windows (#5308)
* fix #5371 try falling back to pip's vendored requests if no requests available (#5372)
* fix #5356 skip root logger configuration (#5380)
* fix #5466 scrambled URL of non-alias channel with token (#5467)
* fix #5444 environment.yml file not found (#5475)
* fix #3200 use proper unbound checks in bash code and test (#5476)
* invalidate PrefixData cache on rm_rf for conda-build (#5491, #5499)
* fix exception when generating JSON output (#5628)
* fix target prefix determination (#5642)
* use proxy to avoid segfaults (#5716)
* fix #5790 incorrect activation message (4.4.0rc1) (#5820)
* fix #5808 assertion error when loading package cache (4.4.0rc1) (#5815)
* fix #5809 _pip_install_via_requirements got an unexpected keyword argument 'prune' (4.4.0rc1) (#5814)
* fix #5811 change safety_checks default to 'warn' for conda 4.4 (4.4.0rc1) (#5824)
* fix #5825 --json output format (4.4.0rc1) (#5831)
* fix force_reinstall for case when packages aren't actually installed (4.4.0rc1) (#5836)
* fix #5680 empty pip subsection error in environment.yml (4.4.0rc2) (#6275)
* fix #5852 bad tokens from history crash conda installs (4.4.0rc2) (#6076)
* fix #5827 no error message on invalid command (4.4.0rc2) (#6352)
* fix exception handler for 'conda activate' (4.4.0rc2) (#6365)
* fix #6173 double prompt immediately after conda 4.4 upgrade (4.4.0rc2) (#6351)
* fix #6181 keep existing pythons pinned to minor version (4.4.0rc2) (#6363)
* fix #6201 incorrect subdir shown for conda search when package not found (4.4.0rc2) (#6367)
* fix #6045 help message and zsh shift (4.4.0rc3) (#6368)
* fix noarch python package resintall (4.4.0rc3) (#6394)
* fix #6366 shell activation message (4.4.0rc3) (#6369)
* fix #6429 AttributeError on 'conda remove' (4.4.0rc3) (#6434)
* fix #6449 problems with 'conda info --envs' (#6451)
* add debug exception for #6430 (4.4.0rc3) (#6435)
* fix #6441 NotImplementedError on 'conda list' (4.4.0rc3) (#6442)
* fix #6445 scale back directory activation in PWD (4.4.0rc3) (#6447)
* fix #6283 no-deps for conda update case (4.4.0rc3) (#6448)
* fix #6419 set PS1 in python code (4.4.0rc3) (#6446)
* fix #6466 sp_dir doesn't exist (#6470)
* fix #6350 --update-all removes too many packages (4.4.0) (#6491)
* fix #6057 unlink-link order for python noarch packages on windows 4.4.x (4.4.0) (#6494)

### Non-User-Facing Changes
* eliminate index modification in Resolve init (#4333)
* new MatchSpec implementation (#4158, #5517)
* update conda.recipe for 4.4 (#5086)
* resolve #5118 organization and cleanup for 4.4 release (#5115)
* remove unused disk space check instructions (#5167)
* localfs adapter tests (#5181)
* extra config command tests (#5185)
* add coverage for confirm (#5203)
* clean up FileNotFoundError and DirectoryNotFoundError (#5237)
* add assertion that a path only has a single hard link before rewriting prefixes (#5305)
* remove pycrypto as requirement on windows (#5326)
* import cleanup, dead code removal, coverage improvements, and other
  housekeeping (#5472, #5474, #5480)
* rename CondaFileNotFoundError to PathNotFoundError (#5521)
* work toward repodata API (#5267)
* rename PackageNotFoundError to PackagesNotFoundError and fix message formatting (#5602)
* update conda 4.4 bld.bat windows recipe (#5573)
* remove last remnant of CondaEnvRuntimeError (#5643)
* fix typo (4.4.0rc2) (#6043)
* replace Travis-CI with CircleCI (4.4.0rc2) (#6345)
* key-value features (#5645); reverted in 4.4.0rc2 (#6347, #6492)
* resolve #6431 always add env_vars to info_dict (4.4.0rc3) (#6436)
* move shell inside conda directory (4.4.0) (#6479)
* remove dead code (4.4.0) (#6489)


## 4.3.34 (2018-02-09)

### Bug Fixes
* fix #6833 improve feature mismatch metric (#6853)


## 4.3.33 (2018-01-24)

### Bug Fixes
* fix #6718 broken 'conda install --rev' (#6719)
* fix #6765 adjust the feature score assigned to packages not installed (#6766)


## 4.3.32 (2018-01-10)

### Improvements
* resolve #6711 fall back to copy/unlink for EINVAL, EXDEV rename failures (#6712)

### Bug Fixes
* fix #6057 unlink-link order for python noarch packages on windows (#6277)
* fix #6509 custom_channels incorrect in 'conda config --show' (#6510)


## 4.3.31 (2017-12-15)

### Improvements
* add delete_trash to conda_env create (#6299)

### Bug Fixes
* fix #6023 assertion error for temp file (#6154)
* fix #6220 --no-builds flag for 'conda env export' (#6221)
* fix #6271 timestamp prioritization results in undesirable race-condition (#6279)

### Non-User-Facing Changes
* fix two failing integration tests after anaconda.org API change (#6182)
* resolve #6243 mark root as not writable when sys.prefix is not a conda environment (#6274)
* add timing instrumentation (#6458)


## 4.3.30 (2017-10-17)

### Improvements
* address #6056 add additional proxy variables to 'conda info --all' (#6083)

### Bug Fixes
* address #6164 move add_defaults_to_specs after augment_specs (#6172)
* fix #6057 add additional detail for message 'cannot link source that does not exist' (#6082)
* fix #6084 setting default_channels from CLI raises NotImplementedError (#6085)


## 4.3.29 (2017-10-09)

### Bug Fixes
* fix #6096 coerce to millisecond timestamps (#6131)


## 4.3.28 (2017-10-06)

### Bug Fixes
* fix #5854 remove imports of pkg_resources (#5991)
* fix millisecond timestamps (#6001)


## 4.3.27 (2017-09-18)

### Bug Fixes
* fix #5980 always delete_prefix_from_linked_data in rm_rf (#5982)


## 4.3.26 (2017-09-15)

### Deprecations/Breaking Changes
* resolve #5922 prioritize channels within multi-channels (#5923)
* add https://repo.continuum.io/pkgs/main to defaults multi-channel (#5931)

### Improvements
* add a channel priority minimization pass to solver logic (#5859)
* invoke cmd.exe with /D for pre/post link/unlink scripts (#5926)
* add boto3 use to s3 adapter (#5949)

### Bug Fixes
* always remove linked prefix entry with rm_rf (#5846)
* resolve #5920 bump repodata pickle version (#5921)
* fix msys2 activate and deactivate (#5950)


## 4.3.25 (2017-08-16)

### Deprecations/Breaking Changes
* resolve #5834 change default value of 'allow_softlinks' from True to False (#5839)

### Improvements
* add non-admin check to optionally disable non-privileged operation (#5724)
* add extra warning message to always_softlink configuration option (#5826)

### Bug Fixes
* fix #5763 channel url string splitting error (#5764)
* fix regex for repodata _mod and _etag (#5795)
* fix uncaught OSError for missing device (#5830)


## 4.3.24 (2017-07-31)

### Bug Fixes
* fix #5708 package priority sort order (#5733)


## 4.3.23 (2017-07-21)

### Improvements
* resolve #5391 PackageNotFound and NoPackagesFoundError clean up (#5506)

### Bug Fixes
* fix #5525 too many Nones in CondaHttpError (#5526)
* fix #5508 assertion failure after test file not cleaned up (#5533)
* fix #5523 catch OSError when home directory doesn't exist (#5549)
* fix #5574 traceback formatting (#5580)
* fix #5554 logger configuration levels (#5555)
* fix #5649 create_default_packages configuration (#5703)


## 4.3.22 (2017-06-12)

### Improvements
* resolve #5428 clean up cli import in conda 4.3.x (#5429)
* resolve #5302 add warning when creating environment with space in path (#5477)
* for ftp connections, ignore host IP from PASV as it is often wrong (#5489)
* expose common race condition exceptions in exports for conda-build (#5498)

### Bug Fixes
* fix #5451 conda clean --json bug (#5452)
* fix #5400 confusing deactivate message (#5473)
* fix #5459 custom subdir channel parsing (#5478)
* fix #5483 problem with setuptools / pkg_resources import (#5496)


## 4.3.21 (2017-05-25)

### Bug Fixes
* fix #5420 conda-env update error (#5421)
* fix #5425 is admin on win int not callable (#5426)


## 4.3.20 (2017-05-23)

### Improvements
* resolve #5217 skip user confirm in python_api, force always_yes (#5404)

### Bug Fixes
* fix #5367 conda info always shows 'unknown' for admin indicator on Windows (#5368)
* fix #5248 drop plan description information that might not alwasy be accurate (#5373)
* fix #5378 duplicate log messages (#5379)
* fix #5298 record has 'build', not 'build_string' (#5382)
* fix #5384 silence logging info to avoid interfering with JSON output (#5393)
* fix #5356 skip root/conda logger init for cli.python_api (#5405)

### Non-User-Facing Changes
* avoid persistent state after channel priority test (#5392)
* resolve #5402 add regression test for #5384 (#5403)
* clean up inner function definition inside for loop (#5406)


## 4.3.19 (2017-05-18)

### Improvements
* resolve #3689 better error messaging for missing anaconda-client (#5276)
* resolve #4795 conda env export lacks -p flag (#5275)
* resolve #5315 add alias verify_ssl for ssl_verify (#5316)
* resolve #3399 add netrc existence/location to 'conda info' (#5333)
* resolve #3810 add --prefix to conda env update (#5335)

### Bug Fixes
* fix #5272 conda env export ugliness under python2 (#5273)
* fix #4596 warning message from pip on conda env export (#5274)
* fix #4986 --yes not functioning for conda clean (#5311)
* fix #5329 unicode errors on Windows (#5328, #5357)
* fix sys_prefix_unfollowed for Python 3 (#5334)
* fix #5341 --json flag with conda-env (#5342)
* fix 5321 ensure variable PROMPT is set in activate.bat (#5351)

### Non-User-Facing Changes
* test conda 4.3 with requests 2.14.2 (#5281)
* remove pycrypto as requirement on windows (#5325)
* fix typo avaialble -> available (#5345)
* fix test failures related to menuinst update (#5344, #5362)


## 4.3.18 (2017-05-09)

### Improvements
* resolve #4224 warn when pysocks isn't installed (#5226)
* resolve #5229 add --insecure flag to skip ssl verification (#5230)
* resolve #4151 add admin indicator to conda info on windows (#5241)

### Bug Fixes
* fix #5152 conda info spacing (#5166)
* fix --use-index-cache actually hitting the index cache (#5134)
* backport LinkPathAction verify from 4.4 (#5171)
* fix #5184 stack trace on invalid map configuration parameter (#5186)
* fix #5189 stack trace on invalid sequence config param (#5192)
* add support for the linux-aarch64 platform (#5190)
* fix repodata fetch with the `--offline` flag (#5146)
* fix #1773 conda remove spell checking (#5176)
* fix #3470 reduce excessive error messages (#5195)
* fix #1597 make extra sure --dry-run doesn't take any actions (#5201)
* fix #3470 extra newlines around exceptions (#5200)
* fix #5214 install messages for 'nothing_to_do' case (#5216)
* fix #598 stack trace for condarc write permission denied (#5232)
* fix #4960 extra information when exception can't be displayed (#5236)
* fix #4974 no matching dist in linked data for prefix (#5239)
* fix #5258 give correct element types for conda config --describe (#5259)
* fix #4911 separate shutil.copy2 into copy and copystat (#5261)

### Non-User-Facing Changes
* resolve #5138 add test of rm_rf of symlinked files (#4373)
* resolve #4516 add extra trace-level logging (#5249, #5250)
* add tests for --update-deps flag (#5264)


## 4.3.17 (2017-04-24)

### Improvements
* fall back to copy if hardlink fails (#5002)
* add timestamp metadata for tiebreaking conda-build 3 hashed packages (#5018)
* resolve #5034 add subdirs configuration parameter (#5030)
* resolve #5081 make pinned packages optional/constrained dependencies (#5088)
* resolve #5108 improve behavior and add tests for spaces in paths (#4786)

### Bug Fixes
* quote prefix paths for locations with spaces (#5009)
* remove binstar logger configuration overrides (#4989)
* fix #4969 error in DirectoryNotFoundError (#4990)
* fix #4998 pinned string format (#5011)
* fix #5039 collecting main_info shouldn't fail on requests import (#5090)
* fix #5055 improve bad token message for anaconda.org (#5091)
* fix #5033 only re-register valid signal handlers (#5092)
* fix #5028 imports in main_list (#5093)
* fix #5073 allow client_ssl_cert{_key} to be of type None (#5096)
* fix #4671 backoff for package validate race condition (#5098)
* fix #5022 gnu_get_libc_version => linux_get_libc_version (#5099)
* fix #4849 package name match bug (#5103)
* fixes #5102 allow proxy_servers to be of type None (#5107)
* fix #5111 incorrect typify for str + NoneType (#5112)

### Non-User-Facing Changes
* resolve #5012 remove CondaRuntimeError and RuntimeError (#4818)
* full audit ensuring relative import paths within project (#5090)
* resolve #5116 refactor conda/cli/activate.py to help menuinst (#4406)


## 4.3.16 (2017-03-30)

### Improvements
* additions to configuration SEARCH_PATH to improve consistency (#4966)
* add 'conda config --describe' and extra config documentation (#4913)
* enable packaging pinning in condarc using pinned_packages config parameter
  as beta feature (#4921, #4964)

### Bug Fixes
* fix #4914 handle directory creation on top of file paths (#4922)
* fix #3982 issue with CONDA_ENV and using powerline (#4925)
* fix #2611 update instructions on how to source conda.fish (#4924)
* fix #4860 missing information on package not found error (#4935)
* fix #4944 command not found error error (#4963)


## 4.3.15 (2017-03-20)

### Improvements
* allow pkgs_dirs to be configured using `conda config` (#4895)

### Bug Fixes
* remove incorrect elision of delete_prefix_from_linked_data() (#4814)
* fix envs_dirs order for read-only root prefix (#4821)
* fix break-point in conda clean (#4801)
* fix long shebangs when creating entry points (#4828)
* fix spelling and typos (#4868, #4869)
* fix #4840 TypeError reduce() of empty sequence with no initial value (#4843)
* fix zos subdir (#4875)
* fix exceptions triggered during activate (#4873)


## 4.3.14 (2017-03-03)

### Improvements
* use cPickle in place of pickle for repodata (#4717)
* ignore pyc compile failure (#4719)
* use conda.exe for windows entry point executable (#4716, #4720)
* localize use of conda_signal_handler (#4730)
* add skip_safety_checks configuration parameter (#4767)
* never symlink executables using ORIGIN (#4625)
* set activate.bat codepage to CP_ACP (#4558)

### Bug Fixes
* fix #4777 package cache initialization speed (#4778)
* fix #4703 menuinst PathNotFoundException (#4709)
* ignore permissions error if user_site can't be read (#4710)
* fix #4694 don't import requests directly in models (#4711)
* fix #4715 include resources directory in recipe (#4716)
* fix CondaHttpError for URLs that contain '%' (#4769)
* bug fixes for preferred envs (#4678)
* fix #4745 check for info/index.json with package is_extracted (#4776)
* make sure url gets included in CondaHTTPError (#4779)
* fix #4757 map-type configs set to None (#4774)
* fix #4788 partial package extraction (#4789)

### Non-User-Facing Changes
* test coverage improvement (#4607)
* CI configuration improvements (#4713, #4773, #4775)
* allow sha256 to be None (#4759)
* add cache_fn_url to exports (#4729)
* add unicode paths for PY3 integration tests (#4760)
* additional unit tests (#4728, #4783)
* fix conda-build compatibility and tests (#4785)


## 4.3.13 (2017-02-17)

### Improvements
* resolve #4636 environment variable expansion for pkgs_dirs (#4637)
* link, symlink, islink, and readlink for Windows (#4652, #4661)
* add extra information to CondaHTTPError (#4638, #4672)

### Bug Fixes
* maximize requested builds after feature determination (#4647)
* fix #4649 incorrect assert statement concerning package cache directory (#4651)
* multi-user mode bug fixes (#4663)

### Non-User-Facing Changes
* path_actions unit tests (#4654)
* remove dead code (#4369, #4655, #4660)
* separate repodata logic from index into a new core/repodata.py module (#4669)


## 4.3.12 (2017-02-14)

### Improvements
* prepare conda for uploading to pypi (#4619)
* better general http error message (#4627)
* disable old python noarch warning (#4576)

### Bug Fixes
* fix UnicodeDecodeError for ensure_text_type (#4585)
* fix determination of if file path is writable (#4604)
* fix #4592 BufferError cannot close exported pointers exist (#4628)
* fix run_script current working directory (#4629)
* fix pkgs_dirs permissions regression (#4626)

### Non-User-Facing Changes
* fixes for tests when conda-bld directory doesn't exist (#4606)
* use requirements.txt and Makefile for travis-ci setup (#4600, #4633)
* remove hasattr use from compat functions (#4634)


## 4.3.11 (2017-02-09)

### Bug Fixes
* fix attribute error in add_defaults_to_specs (#4577)


## 4.3.10 (2017-02-07)

### Improvements
* remove .json from pickle path (#4498)
* improve empty repodata noarch warning and error messages (#4499)
* don't add python and lua as default specs for private envs (#4529, #4533)
* let default_python be None (#4547, #4550)

### Bug Fixes
* fix #4513 null pointer exception for channel without noarch (#4518)
* fix ssl_verify set type (#4517)
* fix bug for windows multiuser (#4524)
* fix clone with noarch python packages (#4535)
* fix ipv6 for python 2.7 on Windows (#4554)

### Non-User-Facing Changes
* separate integration tests with a marker (#4532)


## 4.3.9 (2017-01-31)

### Improvements
* improve repodata caching for performance (#4478, #4488)
* expand scope of packages included by bad_installed (#4402)
* silence pre-link warning for old noarch (#4451)
* add configuration to optionally require noarch repodata (#4450)
* improve conda subprocessing (#4447)
* respect info/link.json (#4482)

### Bug Fixes
* fix #4398 'hard' was used for link type at one point (#4409)
* fixed "No matches for wildcard '$activate_d/*.fish'" warning (#4415)
* print correct activate/deactivate message for fish shell (#4423)
* fix 'Dist' object has no attribute 'fn' (#4424)
* fix noarch generic and add additional integration test (#4431)
* fix #4425 unknown encoding (#4433)

### Non-User-Facing Changes
* fail CI on conda-build fail (#4405)
* run doctests (#4414)
* make index record mutable again (#4461)
* additional test for conda list --json (#4480)


## 4.3.8 (2017-01-23)

### Bug Fixes
* fix #4309 ignore EXDEV error for directory renames (#4392)
* fix #4393 by force-renaming certain backup files if the path already exists (#4397)


## 4.3.7 (2017-01-20)

### Bug Fixes
* actually revert json output for leaky plan (#4383)
* fix not raising on pre/post-link error (#4382)
* fix find_commands and find_executable for symlinks (#4387)


## 4.3.6 (2017-01-18)

### Bug Fixes
* fix 'Uncaught backoff with errno 41' warning on windows (#4366)
* revert json output for leaky plan (#4349)
* audit os.environ setting (#4360)
* fix #4324 using old dist string instead of dist object (#4361)
* fix #4351 infinite recursion via code in #4120 (#4370)
* fix #4368 conda -h (#4367)
* workaround for symlink race conditions on activate (#4346)


## 4.3.5 (2017-01-17)

### Improvements
* add exception message for corrupt repodata (#4315)

### Bug Fixes
* fix package not being found in cache after download (#4297)
* fix logic for Content-Length mismatch (#4311, #4326)
* use unicode_escape after etag regex instead of utf-8 (#4325)
* fix #4323 central condarc file being ignored (#4327)
* fix #4316 a bug in deactivate (#4316)
* pass target_prefix as env_prefix regardless of is_unlink (#4332)
* pass positional argument 'context' to BasicClobberError (#4335)

### Non-User-Facing Changes
* additional package pinning tests (#4317)


## 4.3.4 (2017-01-13)

### Improvements
* vendor url parsing from urllib3 (#4289)

### Bug Fixes
* fix some bugs in windows multi-user support (#4277)
* fix problems with channels of type <unknown> (#4290)
* include aliases for first command-line argument (#4279)
* fix for multi-line FTP status codes (#4276)

### Non-User-Facing Changes
* make arch in IndexRecord a StringField instead of EnumField
* improve conda-build compatibility (#4266)


## 4.3.3 (2017-01-10)

### Improvements
* respect Cache-Control max-age header for repodata (#4220)
* add 'local_repodata_ttl' configurability (#4240)
* remove questionable "nothing to install" logic (#4237)
* relax channel noarch requirement for 4.3; warn now, raise in future feature release (#4238)
* add additional info to setup.py warning message (#4258)

### Bug Fixes
* remove features properly (#4236)
* do not use `IFS` to find activate/deactivate scripts to source (#4239)
* fix #4235 print message to stderr (#4241)
* fix relative path to python in activate.bat (#4242)
* fix args.channel references (#4245, #4246)
* ensure cache_fn_url right pad (#4255)
* fix #4256 subprocess calls must have env wrapped in str (#4259)


## 4.3.2 (2017-01-06)

### Deprecations/Breaking Changes
* Further refine conda channels specification. To verify if the url of a channel
  represents a valid conda channel, we check that `noarch/repodata.json` and/or
  `noarch/repodata.json.bz2` exist, even if empty. (#3739)

### Improvements
* add new 'path_conflict' and 'clobber' configuration options (#4119)
* separate fetch/extract pass for explicit URLs (#4125)
* update conda homepage to conda.io (#4180)

### Bug Fixes
* fix pre/post unlink/link scripts (#4113)
* fix package version regex and bug in create_link (#4132)
* fix history tracking (#4143)
* fix index creation order (#4131)
* fix #4152 conda env export failure (#4175)
* fix #3779 channel UNC path encoding errors on windows (#4190)
* fix progress bar (#4191)
* use context.channels instead of args.channel (#4199)
* don't use local cached repodata for file:// urls (#4209)

### Non-User-Facing Changes
* xfail anaconda token test if local token is found (#4124)
* fix open-ended test failures relating to python 3.6 release (#4145)
* extend timebomb for test_multi_channel_export (#4169)
* don't unlink dists that aren't in the index (#4130)
* add python 3.6 and new conda-build test targets (#4194)


## 4.3.1 (2016-12-19)

### Improvements
* additional pre-transaction validation (#4090)
* export FileMode enum for conda-build (#4080)
* memoize disk permissions tests (#4091)
* local caching of repodata without remote server calls; new 'repodata_timeout_secs'
  configuration parameter (#4094)
* performance tuning (#4104)
* add additional fields to dist object serialization (#4102)

### Bug Fixes
* fix a noarch install bug on windows (#4071)
* fix a spec mismatch that resulted in python versions getting mixed during packaging (#4079)
* fix rollback linked record (#4092)
* fix #4097 keep split in PREFIX_PLACEHOLDER (#4100)


## 4.3.0 (2016-12-14)  Safety

### New Features
* **Unlink and Link Packages in a Single Transaction**: In the past, conda hasn't always been safe
  and defensive with its disk-mutating actions. It has gleefully clobbered existing files, and
  mid-operation failures leave environments completely broken. In some of the most severe examples,
  conda can appear to "uninstall itself." With this release, the unlinking and linking of packages
  for an executed command is done in a single transaction. If a failure occurs for any reason
  while conda is mutating files on disk, the environment will be returned its previous state.
  While we've implemented some pre-transaction checks (verifying package integrity for example),
  it's impossible to anticipate every failure mechanism. In some circumstances, OS file
  permissions cannot be fully known until an operation is attempted and fails. And conda itself
  is not without bugs. Moving forward, unforeseeable failures won't be catastrophic. (#3833, #4030)

* **Progressive Fetch and Extract Transactions**: Like package unlinking and linking, the
  download and extract phases of package handling have also been given transaction-like behavior.
  The distinction is the rollback on error is limited to a single package. Rather than rolling back
  the download and extract operation for all packages, the single-package rollback prevents the
  need for having to re-download every package if an error is encountered. (#4021, #4030)

* **Generic- and Python-Type Noarch/Universal Packages**: Along with conda-build 2.1.0, a
  noarch/universal type for python packages is officially supported. These are much like universal
  python wheels. Files in a python noarch package are linked into a prefix just like any other
  conda package, with the following additional features
  1. conda maps the `site-packages` directory to the correct location for the python version
     in the environment,
  2. conda maps the python-scripts directory to either $PREFIX/bin or $PREFIX/Scripts depending
     on platform,
  3. conda creates the python entry points specified in the conda-build recipe, and
  4. conda compiles pyc files at install time when prefix write permissions are guaranteed.

  Python noarch packages must be "fully universal."  They cannot have OS- or
  python version-specific dependencies.  They cannot have OS- or python version-specific "scripts"
  files. If these features are needed, traditional conda packages must be used. (#3712)

* **Multi-User Package Caches**: While the on-disk package cache structure has been preserved,
  the core logic implementing package cache handling has had a complete overhaul.  Writable and
  read-only package caches are fully supported. (#4021)

* **Python API Module**: An oft requested feature is the ability to use conda as a python library,
  obviating the need to "shell out" to another python process. Conda 4.3 includes a
  `conda.cli.python_api` module that facilitates this use case. While we maintain the user-facing
  command-line interface, conda commands can be executed in-process. There is also a
  `conda.exports` module to facilitate longer-term usage of conda as a library across conda
  conda releases.  However, conda's python code *is* considered internal and private, subject
  to change at any time across releases. At the moment, conda will not install itself into
  environments other than its original install environment. (#4028)

* **Remove All Locks**:  Locking has never been fully effective in conda, and it often created a
  false sense of security. In this release, multi-user package cache support has been
  implemented for improved safety by hard-linking packages in read-only caches to the user's
  primary user package cache. Still, users are cautioned that undefined behavior can result when
  conda is running in multiple process and operating on the same package caches and/or
  environments. (#3862)

### Deprecations/Breaking Changes
* Conda will refuse to clobber existing files that are not within the unlink instructions of
  the transaction. At the risk of being user-hostile, it's a step forward for conda. We do
  anticipate some growing pains. For example, conda will not clobber packages that have been
  installed with pip (or any other package manager). In other instances, conda packages that
  contain overlapping file paths but are from different package families will not install at
  the same time. The `--force` command line flag is the escape hatch. Using `--force` will
  let your operation proceed, but also makes clear that you want conda to do something it
  considers unsafe.
* Conda signed packages have been removed in 4.3. Vulnerabilities existed. An illusion of security
  is worse than not having the feature at all.  We will be incorporating The Update Framework
  into conda in a future feature release. (#4064)
* Conda 4.4 will drop support for older versions of conda-build.

### Improvements
* create a new "trace" log level enabled by `-v -v -v` or `-vvv` (#3833)
* allow conda to be installed with pip, but only when used as a library/dependency (#4028)
* the 'r' channel is now part of defaults (#3677)
* private environment support for conda (#3988)
* support v1 info/paths.json file (#3927, #3943)
* support v1 info/package_metadata.json (#4030)
* improved solver hint detection, simplified filtering (#3597)
* cache VersionOrder objects to improve performance (#3596)
* fix documentation and typos (#3526, #3572, #3627)
* add multikey configuration validation (#3432)
* some Fish autocompletions (#2519)
* reduce priority for packages removed from the index (#3703)
* add user-agent, uid, gid to conda info (#3671)
* add conda.exports module (#3429)
* make http timeouts configurable (#3832)
* add a pkgs_dirs config parameter (#3691)
* add an 'always_softlink' option (#3870, #3876)
* pre-checks for diskspace, etc for fetch and extract #(4007)
* address #3879 don't print activate message when quiet config is enabled (#3886)
* add zos-z subdir (#4060)
* add elapsed time to HTTP errors (#3942)

### Bug Fixes
* account for the Windows Python 2.7 os.environ unicode aversion (#3363)
* fix link field in record object (#3424)
* anaconda api token bug fix; additional tests (#3673)
* fix #3667 unicode literals and unicode decode (#3682)
* add conda-env entrypoint (#3743)
* fix #3807 json dump on conda config --show --json (#3811)
* fix #3801 location of temporary hard links of index.json (#3813)
* fix invalid yml example (#3849)
* add arm platforms back to subdirs (#3852)
* fix #3771 better error message for assertion errors (#3802)
* fix #3999 spaces in shebang replacement (#4008)
* config --show-sources shouldn't show force by default (#3891)
* fix #3881 don't install conda-env in clones of root (#3899)
* conda-build dist compatibility (#3909)

### Non-User-Facing Changes
* remove unnecessary eval (#3428)
* remove dead install_tar function (#3641)
* apply PEP-8 to conda-env (#3653)
* refactor dist into an object (#3616)
* vendor appdirs; remove conda's dependency on anaconda-client import (#3675)
* revert boto patch from #2380 (#3676)
* move and update ROOT_NO_RM (#3697)
* integration tests for conda clean (#3695, #3699)
* disable coverage on s3 and ftp requests adapters (#3696, #3701)
* github repo hygiene (#3705, #3706)
* major install refactor (#3712)
* remove test timebombs (#4012)
* LinkType refactor (#3882)
* move CrossPlatformStLink and make available as export (#3887)
* make Record immutable (#3965)
* project housekeeping (#3994, #4065)
* context-dependent setup.py files (#4057)


## 4.2.17 (unreleased)

## Improvements
* silence pre-link warning for old noarch 4.2.x backport (#4453)

### Bug Fixes
* remove incorrect elision of delete_prefix_from_linked_data() (#4813)
* fix CB #1825 context clobbering (#4867)
* fix #5101 api->conda regex substitution for Anaconda API channels (#5100)

### Non-User-Facing Changes
* build 4.2.x against conda-build 2.1.2 and enforce passing (#4462)


## 4.2.16 (2017-01-20)

### Improvements
* vendor url parsing from urllib3 (#4289)
* workaround for symlink race conditions on activate (#4346)

### Bug Fixes
* do not replace \ with / in file:// URLs on Windows (#4269)
* include aliases for first command-line argument (#4279)
* fix for multi-line FTP status codes (#4276)
* fix errors with unknown type channels (#4291)
* change sys.exit to raise UpgradeError when info/files not found (#4388)

### Non-User-Facing Changes
* start using doctests in test runs and coverage (#4304)
* additional package pinning tests (#4312)


## 4.2.15 (2017-01-10)

### Improvements
* use 'post' instead of 'dev' for commits according to PEP-440 (#4234)
* do not use IFS to find activate/deactivate scripts to source (#4243)
* fix relative path to python in activate.bat (#4244)

### Bug Fixes
* replace sed with python for activate and deactivate #4257


## 4.2.14 (2017-01-07)

### Improvements
* use install.rm_rf for TemporaryDirectory cleanup (#3425)
* improve handling of local dependency information (#2107)
* add default channels to exports for Windows and Unix (#4103)
* make subdir configurable (#4178)

### Bug Fixes
* fix conda/install.py single-file behavior (#3854)
* fix the api->conda substitution (#3456)
* fix silent directory removal (#3730)
* fix location of temporary hard links of index.json (#3975)
* fix potential errors in multi-channel export and offline clone (#3995)
* fix auxlib/packaging, git hashes are not limited to 7 characters (#4189)
* fix compatibility with requests >=2.12, add pyopenssl as dependency (#4059)
* fix #3287 activate in 4.1-4.2.3 clobbers non-conda PATH changes (#4211)

### Non-User-Facing Changes
* fix open-ended test failures relating to python 3.6 release (#4166)
* allow args passed to cli.main() (#4193, #4200, #4201)
* test against python 3.6 (#4197)


## 4.2.13 (2016-11-22)

### Deprecations/Breaking Changes
* show warning message for pre-link scripts (#3727)
* error and exit for install of packages that require conda minimum version 4.3 (#3726)

### Improvements
* double/extend http timeouts (#3831)
* let descriptive http errors cover more http exceptions (#3834)
* backport some conda-build configuration (#3875)

### Bug Fixes
* fix conda/install.py single-file behavior (#3854)
* fix the api->conda substitution (#3456)
* fix silent directory removal (#3730)
* fix #3910 null check for is_url (#3931)

### Non-User-Facing Changes
* flake8 E116, E121, & E123 enabled (#3883)


## 4.2.12 (2016-11-02)

### Bug Fixes

* fix #3732, #3471, #3744 CONDA_BLD_PATH (#3747)
* fix #3717 allow no-name channels (#3748)
* fix #3738 move conda-env to ruamel_yaml (#3740)
* fix conda-env entry point (#3745 via #3743)
* fix again #3664 trash emptying (#3746)


## 4.2.11 (2016-10-23)

### Improvements
* only try once for windows trash removal (#3698)

### Bug Fixes
* fix anaconda api token bug (#3674)
* fix #3646 FileMode enum comparison (#3683)
* fix #3517 conda install --mkdir (#3684)
* fix #3560 hack anaconda token coverup on conda info (#3686)
* fix #3469 alias envs_path to envs_dirs (#3685)


## 4.2.10 (2016-10-18)

### Improvements
* add json output for `conda info -s` (#3588)
* ignore certain binary prefixes on windows (#3539)
* allow conda config files to have .yaml extensions or 'condarc' anywhere in filename (#3633)

### Bug Fixes
* fix conda-build's handle_proxy_407 import (#3666)
* fix #3442, #3459, #3481, #3531, #3548 multiple networking and auth issues (#3550)
* add back linux-ppc64le subdir support (#3584)
* fix #3600 ensure links are removed when unlinking (#3625)
* fix #3602 search channels by platform (#3629)
* fix duplicated packages when updating environment (#3563)
* fix #3590 exception when parsing invalid yaml (#3593 via #3634)
* fix #3655 a string decoding error (#3656)

### Non-User-Facing Changes
* backport conda.exports module to 4.2.x (#3654)
* travis-ci OSX fix (#3615 via #3657)


## 4.2.9 (2016-09-27)

### Bug Fixes
* fix #3536 conda-env messaging to stdout with --json flag (#3537)
* fix #3525 writing to sys.stdout with --json flag for post-link scripts (#3538)
* fix #3492 make NULL falsey with python 3 (#3524)


## 4.2.8 (2016-09-26)

### Improvements
* add "error" key back to json error output (#3523)

### Bug Fixes
* fix #3453 conda fails with create_default_packages (#3454)
* fix #3455 --dry-run fails (#3457)
* dial down error messages for rm_rf (#3522)
* fix #3467 AttributeError encountered for map config parameter validation (#3521)


## 4.2.7 (2016-09-16)

### Deprecations/Breaking Changes
* revert to 4.1.x behavior of `conda list --export` (#3450, #3451)

### Bug Fixes
* don't add binstar token if it's given in the channel spec (#3427, #3440, #3444)
* fix #3433 failure to remove broken symlinks (#3436)

### Non-User-Facing Changes
* use install.rm_rf for TemporaryDirectory cleanup (#3425)


## 4.2.6 (2016-09-14)

### Improvements
* add support for client TLS certificates (#3419)
* address #3267 allow migration of channel_alias (#3410)
* conda-env version matches conda version (#3422)

### Bug Fixes
* fix #3409 unsatisfiable dependency error message (#3412)
* fix #3408 quiet rm_rf (#3413)
* fix #3407 padding error messaging (#3416)
* account for the Windows Python 2.7 os.environ unicode aversion (#3363 via #3420)


## 4.2.5 (2016-09-08)

### Deprecations/Breaking Changes
* partially revert #3041 giving conda config --add previous --prepend behavior (#3364 via #3370)
* partially revert #2760 adding back conda package command (#3398)

### Improvements
* order output of conda config --show; make --json friendly (#3384 via #3386)
* clean the pid based lock on exception (#3325)
* improve file removal on all platforms (#3280 via #3396)

### Bug Fixes
* fix #3332 allow download urls with :: in them (#3335)
* fix always_yes and not-set argparse args overriding other sources (#3374)
* fix ftp fetch timeout (#3392)
* fix #3307 add try/except block for touch lock (#3326)
* fix CONDA_CHANNELS environment variable splitting (#3390)
* fix #3378 CONDA_FORCE_32BIT environment variable (#3391)
* make conda info channel urls actually give urls (#3397)
* fix cio_test compatibility (#3395 via #3400)


## 4.2.4 (2016-08-18)

### Bug Fixes
* fix #3277 conda list package order (#3278)
* fix channel priority issue with duplicated channels (#3283)
* fix local channel channels; add full conda-build unit tests (#3281)
* fix conda install with no package specified (#3284)
* fix #3253 exporting and importing conda environments (#3286)
* fix priority messaging on conda config --get (#3304)
* fix conda list --export; additional integration tests (#3291)
* fix conda update --all idempotence; add integration tests for channel priority (#3306)

### Non-User-Facing Changes
* additional conda-env integration tests (#3288)


## 4.2.3 (2016-08-11)

### Improvements
* added zsh and zsh.exe to Windows shells (#3257)

### Bug Fixes
* allow conda to downgrade itself (#3273)
* fix breaking changes to conda-build from 4.2.2 (#3265)
* fix empty environment issues with conda and conda-env (#3269)

### Non-User-Facing Changes
* add integration tests for conda-env (#3270)
* add more conda-build smoke tests (#3274)


## 4.2.2 (2016-08-09)

### Improvements
* enable binary prefix replacement on windows (#3262)
* add `--verbose` command line flag (#3237)
* improve logging and exception detail (#3237, #3252)
* do not remove empty environment without asking; raise an error when a named environment
  can't be found (#3222)

### Bug Fixes
* fix #3226 user condarc not available on Windows (#3228)
* fix some bugs in conda config --show* (#3212)
* fix conda-build local channel bug (#3202)
* remove subprocess exiting message (#3245)
* fix comment parsing and channels in conda-env environment.yml (#3258, #3259)
* fix context error with conda-env (#3232)
* fix #3182 conda install silently skipping failed linking (#3184)


## 4.2.1 (2016-08-01)

### Improvements
* improve an error message that can happen during conda install --revision (#3181)
* use clean sys.exit with user choice 'No' (#3196)

### Bug Fixes
* critical fix for 4.2.0 error when no git is on PATH (#3193)
* revert #3171 lock cleaning on exit pending further refinement
* patches for conda-build compatibility with 4.2 (#3187)
* fix a bug in --show-sources output that ignored aliased parameter names (#3189)

### Non-User-Facing Changes
* move scripts in bin to shell directory (#3186)


## 4.2.0 (2016-07-28)  Configuration

### New Features
* **New Configuration Engine**: Configuration and "operating context" are the foundation of
  conda's functionality. Conda now has the ability to pull configuration information from a
  multitude of on-disk locations, including `.d` directories and a `.condarc` file *within*
  a conda environment), along with full `CONDA_` environment variable support. Helpful
  validation errors are given for improperly-specified configuration. Full documentation
  updates pending. (#2537, #3160, #3178)
* **New Exception Handling Engine**: Previous releases followed a pattern of premature exiting
  (with hard calls to `sys.exit()` when exceptional circumstances were encountered. This
  release replaces over 100 `sys.exit` calls with python exceptions.  For conda developers,
  this will result in tests that are easier to write.  For developers using conda, this is a
  first step on a long path toward conda being directly importable.  For conda users, this will
  eventually result in more helpful and descriptive errors messages.
  (#2899, #2993, #3016, #3152, #3045)
* **Empty Environments**: Conda can now create "empty" environments when no initial packages
  are specified, alleviating a common source of confusion. (#3072, #3174)
* **Conda in Private Env**: Conda can now be configured to live within its own private
  environment.  While it's not yet default behavior, this represents a first step toward
  separating the `root` environment into a "conda private" environment and a "user default"
  environment. (#3068)
* **Regex Version Specification**: Regular expressions are now valid version specifiers.
  For example, `^1\.[5-8]\.1$|2.2`. (#2933)

### Deprecations/Breaking Changes
* remove conda init (#2759)
* remove conda package and conda bundle (#2760)
* deprecate conda-env repo; pull into conda proper (#2950, #2952, #2954, #3157, #3163, #3170)
* force use of ruamel_yaml (#2762)
* implement conda config --prepend; change behavior of --add to --append (#3041)
* exit on link error instead of logging it (#2639)

### Improvements
* improve locking (#2962, #2989, #3048, #3075)
* clean up requests usage for fetching packages (#2755)
* remove excess output from conda --help (#2872)
* remove os.remove in update_prefix (#3006)
* better error behavior if conda is spec'd for a non-root environment (#2956)
* scale back try_write function on unix (#3076)

### Bug Fixes
* remove psutil requirement, fixes annoying error message (#3135, #3183)
* fix #3124 add threading lock to memoize (#3134)
* fix a failure with multi-threaded repodata downloads (#3078)
* fix windows file url (#3139)
* address #2800, error with environment.yml and non-default channels (#3164)

### Non-User-Facing Changes
* project structure enhancement (#2929, #3132, #3133, #3136)
* clean up channel handling with new channel model (#3130, #3151)
* add Anaconda Cloud / Binstar auth handler (#3142)
* remove dead code (#2761, #2969)
* code refactoring and additional tests (#3052, #3020)
* remove auxlib from project root (#2931)
* vendor auxlib 0.0.40 (#2932, #2943, #3131)
* vendor toolz 0.8.0 (#2994)
* move progressbar to vendor directory (#2951)
* fix conda.recipe for new quirks with conda-build (#2959)
* move captured function to common module (#3083)
* rename CHANGELOG to md (#3087)


## 4.1.13 (unreleased)

* improve handling of local dependency information, #2107
* show warning message for pre-link scripts, #3727
* error and exit for install of packages that require conda minimum version 4.3, #3726
* fix conda/install.py single-file behavior, #3854
* fix open-ended test failures relating to python 3.6 release, #4167
* fix #3287 activate in 4.1-4.2.3 clobbers non-conda PATH changes, #4211
* fix relative path to python in activate.bat, #4244


## 4.1.12 (2016-09-08)

* fix #2837 "File exists" in symlinked path with parallel activations, #3210
* fix prune option when installing packages, #3354
* change check for placeholder to be more friendly to long PATH, #3349


## 4.1.11 (2016-07-26)

* fix PS1 backup in activate script, #3135 via #3155
* correct resolution for 'handle failures in binstar_client more generally', #3156


## 4.1.10 (2016-07-25)

* ignore symlink failure because of read-only file system, #3055
* backport shortcut tests, #3064
* fix #2979 redefinition of $SHELL variable, #3081
* fix #3060 --clone root --copy exception, #3080


## 4.1.9 (2016-07-20)

* fix #3104, add global BINSTAR_TOKEN_PAT
* handle failures in binstar_client more generally


## 4.1.8 (2016-07-12)

* fix #3004 UNAUTHORIZED for url (null binstar token), #3008
* fix overwrite existing redirect shortcuts when symlinking envs, #3025
* partially revert no default shortcuts, #3032, #3047


## 4.0.11 2016-07-09

* allow auto_update_conda from sysrc, #3015 via #3021


## 4.1.7 (2016-07-07)

* add msys2 channel to defaults on Windows, #2999
* fix #2939 channel_alias issues; improve offline enforcement, #2964
* fix #2970, #2974 improve handling of file:// URLs inside channel, #2976


## 4.1.6 (2016-07-01)

* slow down exp backoff from 1 ms to 100 ms factor, #2944
* set max time on exp_backoff to ~6.5 sec,#2955
* fix #2914 add/subtract from PATH; kill folder output text, #2917
* normalize use of get_index behavior across clone/explicit, #2937
* wrap root prefix check with normcase, #2938


## 4.1.5 (2016-06-29)

* more conservative auto updates of conda #2900
* fix some permissions errors with more aggressive use of move_path_to_trash, #2882
* fix #2891 error if allow_other_channels setting is used, #2896
* fix #2886, #2907 installing a tarball directly from the package cache, #2908
* fix #2681, #2778 reverting #2320 lock behavior changes, #2915


## 4.0.10 (2016-06-29)

* fix #2846 revert the use of UNC paths; shorten trash filenames, #2859 via #2878
* fix some permissions errors with more aggressive use of move_path_to_trash, #2882 via #2894


## 4.1.4 (2016-06-27)

* fix #2846 revert the use of UNC paths; shorten trash filenames, #2859
* fix exp backoff on Windows, #2860
* fix #2845 URL for local file repos, #2862
* fix #2764 restore full path var on win; create to CONDA_PREFIX env var, #2848
* fix #2754 improve listing pip installed packages, #2873
* change root prefix detection to avoid clobbering root activate scripts, #2880
* address #2841 add lowest and highest priority indication to channel config output, #2875
* add SYMLINK_CONDA to planned instructions, #2861
* use CONDA_PREFIX, not CONDA_DEFAULT_ENV for activate.d, #2856
* call scripts with redirect on win; more error checking to activate, #2852


## 4.1.3 (2016-06-23)

* ensure conda-env auto update, along with conda, #2772
* make yaml booleans behave how everyone expects them to, #2784
* use accept-encoding for repodata; prefer repodata.json to repodata.json.bz2, #2821
* additional integration and regression tests, #2757, #2774, #2787
* add offline mode to printed info; use offline flag when grabbing channels, #2813
* show conda-env version in conda info, #2819
* adjust channel priority superseded list, #2820
* support epoch ! characters in command line specs, #2832
* accept old default names and new ones when canonicalizing channel URLs #2839
* push PATH, PS1 manipulation into shell scripts, #2796
* fix #2765 broken source activate without arguments, #2806
* fix standalone execution of install.py, #2756
* fix #2810 activating conda environment broken with git bash on Windows, #2795
* fix #2805, #2781 handle both file-based channels and explicit file-based URLs, #2812
* fix #2746 conda create --clone of root, #2838
* fix #2668, #2699 shell recursion with activate #2831


## 4.1.2 (2016-06-17)

* improve messaging for "downgrades" due to channel priority, #2718
* support conda config channel append/prepend, handle duplicates, #2730
* remove --shortcuts option to internal CLI code, #2723
* fix an issue concerning space characters in paths in activate.bat, #2740
* fix #2732 restore yes/no/on/off for booleans on the command line, #2734
* fix #2642 tarball install on Windows, #2729
* fix #2687, #2697 WindowsError when creating environments on Windows, #2717
* fix #2710 link instruction in conda create causes TypeError, #2715
* revert #2514, #2695, disabling of .netrc files, #2736
* revert #2281 printing progress bar to terminal, #2707


## 4.1.1 (2016-06-16)

* add auto_update_conda config parameter, #2686
* fix #2669 conda config --add channels can leave out defaults, #2670
* fix #2703 ignore activate symlink error if links already exist, #2705
* fix #2693 install duplicate packages with older version of Anaconda, #2701
* fix #2677 respect HTTP_PROXY, #2695
* fix #2680 broken fish integration, #2685, #2694
* fix an issue with conda never exiting, #2689
* fix #2688 explicit file installs, #2708
* fix #2700 conda list UnicodeDecodeError, #2706


## 4.0.9 (2016-06-15)

* add auto_update_conda config parameter, #2686


## 4.1.0 (2016-06-14)  Channel Priority

* clean up activate and deactivate scripts, moving back to conda repo, #1727,
  #2265, #2291, #2473, #2501, #2484
* replace pyyaml with ruamel_yaml, #2283, #2321
* better handling of channel collisions, #2323, #2369 #2402, #2428
* improve listing of pip packages with conda list, #2275
* re-license progressbar under BSD 3-clause, #2334
* reduce the amount of extraneous info in hints, #2261
* add --shortcuts option to install shortcuts on windows, #2623
* skip binary replacement on windows, #2630
* don't show channel urls by default in conda list, #2282
* package resolution and solver tweaks, #2443, #2475, #2480
* improved version & build matching, #2442, #2488
* print progress to the terminal rather than stdout, #2281
* verify version specs given on command line are valid, #2246
* fix for try_write function in case of odd permissions, #2301
* fix a conda search --spec error, #2343
* update User-Agent for conda connections, #2347
* remove some dead code paths, #2338, #2374
* fixes a thread safety issue with http requests, #2377, #2383
* manage BeeGFS hard-links non-POSIX configuration, #2355
* prevent version downgrades during removes, #2394
* fix conda info --json, #2445
* truncate shebangs over 127 characters using /usr/bin/env, #2479
* extract packages to a temporary directory then rename, #2425, #2483
* fix help in install, #2460
* fix re-install bug when sha1 differs, #2507
* fix a bug with file deletion, #2499
* disable .netrc files, #2514
* dont fetch index on remove --all, #2553
* allow track_features to be a string *or* a list in .condarc, #2541
* fix #2415 infinite recursion in invalid_chains, #2566
* allow channel_alias to be different than binstar, #2564


## 4.0.8 (2016-06-03)

* fix a potential problem with moving files to trash, #2587


## 4.0.7 (2016-05-26)

* workaround for boto bug, #2380


## 4.0.6 (2016-05-11)

* log "custom" versions as updates rather than downgrades, #2290
* fixes a TypeError exception that can occur on install/update, #2331
* fixes an error on Windows removing files with long path names, #2452


## 4.0.5 (2016-03-16)

* improved help documentation for install, update, and remove, #2262
* fixes #2229 and #2250 related to conda update errors on Windows, #2251
* fixes #2258 conda list for pip packages on Windows, #2264


## 4.0.4 (2016-03-10)

* revert #2217 closing request sessions, #2233


## 4.0.3 (2016-03-10)

* adds a `conda clean --all` feature, #2211
* solver performance improvements, #2209
* fixes conda list for pip packages on windows, #2216
* quiets some logging for package downloads under python 3, #2217
* more urls for `conda list --explicit`, #1855
* prefer more "latest builds" for more packages, #2227
* fixes a bug with dependency resolution and features, #2226


## 4.0.2 (2016-03-08)

* fixes track_features in ~/.condarc being a list, see also #2203
* fixes incorrect path in lock file error #2195
* fixes issues with cloning environments, #2193, #2194
* fixes a strange interaction between features and versions, #2206
* fixes a bug in low-level SAT clause generation creating a
  preference for older versions, #2199


## 4.0.1 (2016-03-07)

* fixes an install issue caused by md5 checksum mismatches, #2183
* remove auxlib build dependency, #2188


## 4.0.0 (2016-03-04)  Solver

* The solver has been retooled significantly. Performance
  should be improved in most circumstances, and a number of issues
  involving feature conflicts should be resolved.
* `conda update <package>` now handles depedencies properly
  according to the setting of the "update_deps" configuration:
      --update-deps: conda will also update any dependencies as needed
                     to install the latest verison of the requrested
                     packages.  The minimal set of changes required to
                     achieve this is sought.
      --no-update-deps: conda will update the packages *only* to the
                     extent that no updates to the dependencies are
                     required
  The previous behavior, which would update the packages without regard to
  their dependencies, could result in a broken configuration, and has been
  removed.
* Conda finally has an official logo.
* Fix `conda clean --packages` on Windows, #1944
* Conda sub-commands now support dashes in names, #1840


3.19.4 (unreleased):
--------------------
  * improve handling of local dependency information, #2107
  * use install.rm_rf for TemporaryDirectory cleanup, #3425
  * fix the api->conda substitution, #3456
  * error and exit for install of packages that require conda minimum version 4.3, #3726
  * show warning message for pre-link scripts, #3727
  * fix silent directory removal, #3730
  * fix conda/install.py single-file behavior, #3854


2016-02-19   3.19.3:
--------------------
  * fix critical issue, see #2106


2016-02-19   3.19.2:
--------------------
  * add basic activate/deactivate, conda activate/deactivate/ls for fish,
    see #545
  * remove error when CONDA_FORCE_32BIT is set on 32-bit systems, #1985
  * suppress help text for --unknown option, #2051
  * fix issue with conda create --clone post-link scripts, #2007
  * fix a permissions issue on windows, #2083


2016-02-01   3.19.1:
--------------------
  * resolve.py: properly escape periods in version numbers, #1926
  * support for pinning Lua by default, #1934
  * remove hard-coded test URLs, a module cio_test is now expected when
    CIO_TEST is set


2015-12-17   3.19.0:
--------------------
  * OpenBSD 5.x support, #1891
  * improve install CLI to make Miniconda -f work, #1905


2015-12-10   3.18.9:
--------------------
  * allow chaning default_channels (only applies to "system" condarc), from
    from CLI, #1886
  * improve default for --show-channel-urls in conda list, #1900


2015-12-03   3.18.8:
--------------------
  * always attempt to delete files in rm_rf, #1864


2015-12-02   3.18.7:
--------------------
  * simplify call to menuinst.install()
  * add menuinst as dependency on Windows
  * add ROOT_PREFIX to post-link (and pre_unlink) environment


2015-11-19   3.18.6:
--------------------
  * improve conda clean when user lacks permissions, #1807
  * make show_channel_urls default to True, #1771
  * cleaner write tests, #1735
  * fix documentation, #1709
  * improve conda clean when directories don't exist, #1808


2015-11-11   3.18.5:
--------------------
  * fix bad menuinst exception handling, #1798
  * add workaround for unresolved dependencies on Windows


2015-11-09   3.18.4:
--------------------
  * allow explicit file to contain MD5 hashsums
  * add --md5 option to "conda list --explicit"
  * stop infinite recursion during certain resolve operations, #1749
  * add dependencies even if strictness == 3, #1766


2015-10-15   3.18.3:
--------------------
  * added a pruning step for more efficient solves, #1702
  * disallow conda-env to be installed into non-root environment
  * improve error output for bad command input, #1706
  * pass env name and setup cmd to menuinst, #1699


2015-10-12   3.18.2:
--------------------
  * add "conda list --explicit" which contains the URLs of all conda packages
    to be installed, and can used with the install/create --file option, #1688
  * fix a potential issue in conda clean
  * avoid issues with LookupErrors when updating Python in the root
    environment on Windows
  * don't fetch the index from the network with conda remove
  * when installing conda packages directly, "conda install <pkg>.tar.bz2",
    unlink any installed package with that name (not just the installed one)
  * allow menu items to be installed in non-root env, #1692


2015-09-28   3.18.1:
--------------------
  * fix: removed reference to win_ignore_root in plan module


2015-09-28   3.18.0:
--------------------
  * allow Python to be updated in root environment on Windows, #1657
  * add defaults to specs after getting pinned specs (allows to pin a
    different version of Python than what is installed)
  * show what older versions are in the solutions in the resolve debug log
  * fix some issues with Python 3.5
  * respect --no-deps when installing from .tar or .tar.bz2
  * avoid infinite recursion with NoPackagesFound and conda update --all --file
  * fix conda update --file
  * toposort: Added special case to remove 'pip' dependency from 'python'
  * show dotlog messages during hint generation with --debug
  * disable the max_only heuristic during hint generation
  * new version comparison algorithm, which consistently compares any version
    string, and better handles version strings using things like alpha, beta,
    rc, post, and dev. This should remove any inconsistent version comparison
    that would lead to conda installing an incorrect version.
  * use the trash in rm_rf, meaning more things will get the benefit of the
    trash system on Windows
  * add the ability to pass the --file argument multiple times
  * add conda upgrade alias for conda update
  * add update_dependencies condarc option and --update-deps/--no-update-deps
    command line flags
  * allow specs with conda update --all
  * add --show-channel-urls and --no-show-channel-urls command line options
  * add always_copy condarc option
  * conda clean properly handles multiple envs directories. This breaks
    backwards compatibility with some of the --json output. Some of the old
    --json keys are kept for backwards compatibility.


2015-09-11   3.17.0:
--------------------
  * add windows_forward_slashes option to walk_prefix(), see #1513
  * add ability to set CONDA_FORCE_32BIT environment variable, it should
    should only be used when running conda-build, #1555
  * add config option to makes the python dependency on pip optional, #1577
  * fix an UnboundLocalError
  * print note about pinned specs in no packages found error
  * allow wildcards in AND-connected version specs
  * print pinned specs to the debug log
  * fix conda create --clone with create_default_packages
  * give a better error when a proxy isn't found for a given scheme
  * enable running 'conda run' in offline mode
  * fix issue where hardlinked cache contents were being overwritten
  * correctly skip packages whose dependencies can't be found with conda
    update --all
  * use clearer terminology in -m help text.
  * use splitlines to break up multiple lines throughout the codebase
  * fix AttributeError with SSLError


2015-08-10   3.16.0:
--------------------
  * rename binstar -> anaconda, see #1458
  * fix --use-local when the conda-bld directory doesn't exist
  * fixed --offline option when using "conda create --clone", see #1487
  * don't mask recursion depth errors
  * add conda search --reverse-dependency
  * check whether hardlinking is available before linking when
    using "python install.py --link" directly, see #1490
  * don't exit nonzero when installing a package with no dependencies
  * check which features are installed in an environment via track_features,
    not features
  * set the verify flag directly on CondaSession (fixes conda skeleton not
    respecting the ssl_verify option)


2015-07-23   3.15.1:
--------------------
  * fix conda with older versions of argcomplete
  * restore the --force-pscheck option as a no-op for backwards
    compatibility


2015-07-22   3.15.0:
--------------------
  * sort the output of conda info package correctly
  * enable tab completion of conda command extensions using
    argcomplete. Command extensions that import conda should use
    conda.cli.conda_argparse.ArgumentParser instead of
    argparse.ArgumentParser. Otherwise, they should enable argcomplete
    completion manually.
  * allow psutil and pycosat to be updated in the root environment on Windows
  * remove all mentions of pscheck. The --force-pscheck flag has been removed.
  * added support for S3 channels
  * fix color issues from pip in conda list on Windows
  * add support for other machine types on Linux, in particular ppc64le
  * add non_x86_linux_machines set to config module
  * allow ssl_verify to accept strings in addition to boolean values in condarc
  * enable --set to work with both boolean and string values


2015-06-29   3.14.1:
--------------------
  * make use of Crypto.Signature.PKCS1_PSS module, see #1388
  * note when features are being used in the unsatisfiable hint


2015-06-16   3.14.0:
--------------------
  * add ability to verify signed packages, see #1343 (and conda-build #430)
  * fix issue when trying to add 'pip' dependency to old python packages
  * provide option "conda info --unsafe-channels" for getting unobscured
    channel list, #1374


2015-06-04   3.13.0:
--------------------
  * avoid the Windows file lock by moving files to a trash directory, #1133
  * handle env dirs not existing in the Environments completer
  * rename binstar.org -> anaconda.org, see #1348
  * speed up 'source activate' by ~40%


2015-05-05   3.12.0:
--------------------
  * correctly allow conda to update itself
  * print which file leads to the "unable to remove file" error on Windows
  * add support for the no_proxy environment variable, #1171
  * add a much faster hint generation for unsatisfiable packages, which is now
    always enabled (previously it would not run if there were more than ten
    specs). The new hint only gives one set of conflicting packages, rather
    than all sets, so multiple passes may be necessary to fix such issues
  * conda extensions that import conda should use
    conda.cli.conda_argparser.ArgumentParser instead of
    argparse.ArgumentParser to conform to the conda help guidelines (e.g., all
    help messages should be capitalized with periods, and the options should
    be preceded by "Options:" for the sake of help2man).
  * add confirmation dialog to conda remove. Fixes conda remove --dry-run.


2015-04-22   3.11.0:
--------------------
  * fix issue where forced update on Windows could cause a package to break
  * remove detection of running processes that might conflict
  * deprecate --force-pscheck (now a no-op argument)
  * make conda search --outdated --names-only work, fixes #1252
  * handle the history file not having read or write permissions better
  * make multiple package resolutions warning easier to read
  * add --full-name to conda list
  * improvements to command help


2015-04-06   3.10.1:
--------------------
  * fix logic in @memoized for unhashable args
  * restored json cache of repodata, see #1249
  * hide binstar tokens in conda info --json
  * handle CIO_TEST='2 '
  * always find the solution with minimal number of packages, even if there
    are many solutions
  * allow comments at the end of the line in requirement files
  * don't update the progressbar until after the item is finished running
  * add conda/<version> to HTTP header User-Agent string


2015-03-12   3.10.0:
--------------------
  * change default repo urls to be https
  * add --offline to conda search
  * add --names-only and --full-name to conda search
  * add tab completion for packages to conda search


2015-02-24   3.9.1:
-------------------
  * pscheck: check for processes in the current environment, see #1157
  * don't write to the history file if nothing has changed, see #1148
  * conda update --all installs packages without version restrictions (except
    for Python), see #1138
  * conda update --all ignores the anaconda metapackage, see #1138
  * use forward slashes for file urls on Windows
  * don't symlink conda in the root environment from activate
  * use the correct package name in the progress bar info
  * use json progress bars for unsatisfiable dependencies hints
  * don't let requests decode gz files when downloaded


2015-02-16   3.9.0:
-------------------
  * remove (de)activation scripts from conda, those are now in conda-env
  * pip is now always added as a Python dependency
  * allow conda to be installed into environments which start with _
  * add argcomplete tab completion for environments with the -n flag, and for
    package names with install, update, create, and remove


2015-02-03   3.8.4:
-------------------
  * copy (de)activate scripts from conda-env
  * Add noarch (sub) directory support


2015-01-28   3.8.3:
-------------------
  * simplified how ROOT_PREFIX is obtained in (de)activate


2015-01-27   3.8.2:
-------------------
  * add conda clean --source-cache to clean the conda build source caches
  * add missing quotes in (de)activate.bat, fixes problem in Windows when
    conda is installed into a directory with spaces
  * fix conda install --copy


2015-01-23   3.8.1:
-------------------
  * add missing utf-8 decoding, fixes Python 3 bug when icondata to json file


2015-01-22   3.8.0:
-------------------
  * move active script into conda-env, which is now a new dependency
  * load the channel urls in the correct order when using concurrent.futures
  * add optional 'icondata' key to json files in conda-meta directory, which
    contain the base64 encoded png file or the icon
  * remove a debug print statement


2014-12-18   3.7.4:
-------------------
  * add --offline option to install, create, update and remove commands, and
    also add ability to set "offline: True" in condarc file
  * add conda uninstall as alias for conda remove
  * add conda info --root
  * add conda.pip module
  * fix CONDARC pointing to non-existing file, closes issue #961
  * make update -f work if the package is already up-to-date
  * fix possible TypeError when printing an error message
  * link packages in topologically sorted order (so that pre-link scripts can
    assume that the dependencies are installed)
  * add --copy flag to install
  * prevent the progressbar from crashing conda when fetching in some
    situations


2014-11-05   3.7.3:
-------------------
  * conda install from a local conda package (or a tar fill which
    contains conda packages), will now also install the dependencies
    listed by the installed packages.
  * add SOURCE_DIR environment variable in pre-link subprocess
  * record all created environments in ~/.conda/environments.txt


2014-10-31   3.7.2:
-------------------
  * only show the binstar install message once
  * print the fetching repodata dot after the repodata is fetched
  * write the install and remove specs to the history file
  * add '-y' as an alias to '--yes'
  * the `--file` option to conda config now defaults to
    os.environ.get('CONDARC')
  * some improvements to documentation (--help output)
  * add user_rc_path and sys_rc_path to conda info --json
  * cache the proxy username and password
  * avoid warning about conda in pscheck
  * make ~/.conda/envs the first user envs dir


2014-10-07   3.7.1:
-------------------
  * improve error message for forgetting to use source with activate and
    deactivate, see issue #601
  * don't allow to remove the current environment, see issue #639
  * don't fail if binstar_client can't be imported for other reasons,
    see issue #925
  * allow spaces to be contained in conda run
  * only show the conda install binstar hint if binstar is not installed
  * conda info package_spec now gives detailed info on packages. conda info
    path has been removed, as it is duplicated by conda package -w path.


2014-09-19   3.7.0:
-------------------
  * faster algorithm for --alt-hint
  * don't allow channel_alias with allow_other_channels: false if it is set in
    the system .condarc
  * don't show long "no packages found" error with update --all
  * automatically add the Binstar token to urls when the binstar client is
    installed and logged in
  * carefully avoid showing the binstar token or writing it to a file
  * be more careful in conda config about keys that are the wrong type
  * don't expect directories starting with conda- to be commands
  * no longer recommend to run conda init after pip installing conda. A pip
    installed conda will now work without being initialized to create and
    manage other environments
  * the rm function on Windows now works around access denied errors
  * fix channel urls now showing with conda list with show_channel_urls set to
    true


2014-09-08   3.6.4:
-------------------
  * fix removing packages that aren't in the channels any more
  * Pretties output for --alt-hint


2014-09-04   3.6.3:
-------------------
  * skip packages that can't be found with update --all
  * add --use-local to search and remove
  * allow --use-local to be used along with -c (--channels) and
    --override-channels. --override-channels now requires either -c or
    --use-local
  * allow paths in has_prefix to be quoted, to allow for spaces in paths on
    Windows
  * retain Unix style path separators for prefixes in has_prefix on
    Windows (if the placeholder path uses /, replace it with a path that uses
    /, not \)
  * fix bug in --use-local due to API changes in conda-build
  * include user site directories in conda info -s
  * make binary has_prefix replacement work with spaces after the prefix
  * make binary has_prefix replacement replace multiple occurrences of the
    placeholder in the same null-terminated string
  * don't show packages from other platforms as installed or cached in conda
    search
  * be more careful about not warning about conda itself in pscheck
  * Use a progress bar for the unsatisfiable packages hint generation
  * Don't use TemporaryFile in try_write, as it is too slow when it fails
  * Ignore InsecureRequestWarning when ssl_verify is False
  * conda remove removes features tracked by removed packages in
    track_features


2014-08-20   3.6.2:
-------------------
  * add --use-index-cache to conda remove
  * fix a bug where features (like mkl) would be selected incorrectly
  * use concurrent.future.ThreadPool to fetch package metadata asynchronously
    in Python 3.
  * do the retries in rm_rf on every platform
  * use a higher cutoff for package name misspellings
  * allow changing default channels in "system" .condarc


2014-08-13   3.6.1:
-------------------
  * add retries to download in fetch module
  * improved error messages for missing packages
  * more robust rm_rf on Windows
  * print multiline help for subcommands correctly


2014-08-11   3.6.0:
-------------------
  * correctly check if a package can be hard-linked if it isn't extracted yet
  * change how the package plan is printed to better show what is new,
    updated, and downgraded
  * use suggest_normalized_version in the resolve module. Now versions like
    1.0alpha that are not directly recognized by verlib's NormalizedVersion
    are supported better
  * conda run command, to run apps and commands from packages
  * more complete --json API. Every conda command should fully support --json
    output now.
  * show the conda_build and requests versions in conda info
  * include packages from setup.py develop in conda list (with use_pip)
  * raise a warning instead of dying when the history file is invalid
  * use urllib.quote on the proxy password
  * make conda search --outdated --canonical work
  * pin the Python version during conda init
  * fix some metadata that is written for Python during conda init
  * allow comments in a pinned file
  * allow installing and updating menuinst on Windows
  * allow conda create with both --file and listed packages
  * better handling of some nonexistent packages
  * fix command line flags in conda package
  * fix a bug in the ftp adapter


2014-06-10   3.5.5:
-------------------
  * remove another instance pycosat version detection, which fails on
    Windows, see issue #761


2014-06-10   3.5.4:
-------------------
  * remove pycosat version detection, which fails on Windows, see issue #761


2014-06-09   3.5.3:
-------------------
  * fix conda update to correctly not install packages that are already
    up-to-date
  * always fail with connection error in download
  * the package resolution is now much faster and uses less memory
  * add ssl_verify option in condarc to allow ignoring SSL certificate
    verification, see issue #737


2014-05-27   3.5.2:
-------------------
  * fix bug in activate.bat and deactivate.bat on Windows


2014-05-26   3.5.1:
-------------------
  * fix proxy support - conda now prompts for proxy username and password
    again
  * fix activate.bat on Windows with spaces in the path
  * update optional psutil dependency was updated to psutil 2.0 or higher


2014-05-15   3.5.0:
-------------------
  * replace use of urllib2 with requests. requests is now a hard dependency of
    conda.
  * add ability to only allow system-wise specified channels
  * hide binstar from output of conda info


2014-05-05   3.4.3:
-------------------
  * allow prefix replacement in binary files, see issue #710
  * check if creating hard link is possible and otherwise copy,
    during install
  * allow circular dependencies


2014-04-21   3.4.2:
-------------------
  * conda clean --lock: skip directories that don't exist, fixes #648
  * fixed empty history file causing crash, issue #644
  * remove timezone information from history file, fixes issue #651
  * fix PackagesNotFound error for missing recursive dependencies
  * change the default for adding cache from the local package cache -
    known is now the default and the option to use index metadata from the
    local package cache is --unknown
  * add --alt-hint as a method to get an alternate form of a hint for
    unsatisfiable packages
  * add conda package --ls-files to list files in a package
  * add ability to pin specs in an environment. To pin a spec, add a file
    called pinned to the environment's conda-meta directory with the specs to
    pin. Pinned specs are always kept installed, unless the --no-pin flag is
    used.
  * fix keyboard interrupting of external commands. Now keyboard interupting
    conda build correctly removes the lock file
  * add no_link ability to conda, see issue #678


2014-04-07   3.4.1:
-------------------
  * always use a pkgs cache directory associated with an envs directory, even
    when using -p option with an arbitrary a prefix which is not inside an
    envs dir
  * add setting of PYTHONHOME to conda info --system
  * skip packages with bad metadata


2014-04-02   3.4.0:
-------------------
  * added revision history to each environment:
      - conda list --revisions
      - conda install --revision
      - log is stored in conda-meta/history
  * allow parsing pip-style requirement files with --file option and in command
    line arguments, e.g. conda install 'numpy>=1.7', issue #624
  * fix error message for --file option when file does not exist
  * allow DEFAULTS in CONDA_ENVS_PATH, which expands to the defaults settings,
    including the condarc file
  * don't install a package with a feature (like mkl) unless it is
    specifically requested (i.e., that feature is already enabled in that
    environment)
  * add ability to show channel URLs when displaying what is going to be
    downloaded by setting "show_channel_urls: True" in condarc
  * fix the --quiet option
  * skip packages that have dependencies that can't be found


2014-03-24   3.3.2:
-------------------
  * fix the --file option
  * check install arguments before fetching metadata
  * fix a printing glitch with the progress bars
  * give a better error message for conda clean with no arguments
  * don't include unknown packages when searching another platform


2014-03-19   3.3.1:
-------------------
  * Fix setting of PS1 in activate.
  * Add conda update --all.
  * Allow setting CONDARC=' ' to use no condarc.
  * Add conda clean --packages.
  * Don't include bin/conda, bin/activate, or bin/deactivate in conda
    package.


2014-03-18   3.3.0:
-------------------
  * allow new package specification, i.e. ==, >=, >, <=, <, != separated
    by ',' for example: >=2.3,<3.0
  * add ability to disable self update of conda, by setting
    "self_update: False" in .condarc
  * Try installing packages using the old way of just installing the maximum
    versions of things first. This provides a major speedup of solving the
    package specifications in the cases where this scheme works.
  * Don't include python=3.3 in the specs automatically for the Python 3
    version of conda.  This allows you to do "conda create -n env package" for
    a package that only has a Python 2 version without specifying
    "python=2". This change has no effect in Python 2.
  * Automatically put symlinks to conda, activate, and deactivate in each
    environment on Unix.
  * On Unix, activate and deactivate now remove the root environment from the
    PATH. This should prevent "bleed through" issues with commands not
    installed in the activated environment but that are installed in the root
    environment. If you have "setup.py develop" installed conda on Unix, you
    should run this command again, as the activate and deactivate scripts have
    changed.
  * Begin work to support Python 3.4.
  * Fix a bug in version comparison
  * Fix usage of sys.stdout and sys.stderr in environments like pythonw on
    Windows where they are nonstandard file descriptors.


2014-03-12   3.2.1:
-------------------
  * fix installing packages with irrational versions
  * fix installation in the api
  * use a logging handler to print the dots


2014-03-11   3.2.0:
-------------------
  * print dots to the screen for progress
  * move logic functions from resolve to logic module


2014-03-07   3.2.0a1:
---------------------
  * conda now uses pseudo-boolean constraints in the SAT solver. This allows
    it to search for all versions at once, rather than only the latest (issue
    #491).
  * Conda contains a brand new logic submodule for converting pseudo-boolean
    constraints into SAT clauses.


2014-03-07   3.1.1:
-------------------
  * check if directory exists, fixed issue #591


2014-03-07   3.1.0:
-------------------
  * local packages in cache are now added to the index, this may be disabled
    by using the --known option, which only makes conda use index metadata
    from the known remote channels
  * add --use-index-cache option to enable using cache of channel index files
  * fix ownership of files when installing as root on Linux
  * conda search: add '.' symbol for extracted (cached) packages


2014-02-20   3.0.6:
-------------------
  * fix 'conda update' taking build number into account


2014-02-17   3.0.5:
-------------------
  * allow packages from create_default_packages to be overridden from the
    command line
  * fixed typo install.py, issue #566
  * try to prevent accidentally installing into a non-root conda environment


2014-02-14   3.0.4:
-------------------
  * conda update: don't try to update packages that are already up-to-date


2014-02-06   3.0.3:
-------------------
  * improve the speed of clean --lock
  * some fixes to conda config
  * more tests added
  * choose the first solution rather than the last when there are more than
    one, since this is more likely to be the one you want.


2014-02-03   3.0.2:
-------------------
  * fix detection of prefix being writable


2014-01-31   3.0.1:
-------------------
  * bug: not having track_features in condarc now uses default again
  * improved test suite
  * remove numpy version being treated special in plan module
  * if the post-link.(bat|sh) fails, don't treat it as though it installed,
    i.e. it is not added to conda-meta
  * fix activate if CONDA_DEFAULT_ENV is invalid
  * fix conda config --get to work with list keys again
  * print the total download size
  * fix a bug that was preventing conda from working in Python 3
  * add ability to run pre-link script, issue #548


2014-01-24   3.0.0:
-------------------
  * removed build, convert, index, and skeleton commands, which are now
    part of the conda-build project: https://github.com/conda/conda-build
  * limited pip integration to `conda list`, that means
    `conda install` no longer calls `pip install` # !!!
  * add ability to call sub-commands named 'conda-x'
  * The -c flag to conda search is now shorthand for --channel, not
    --canonical (this is to be consistent with other conda commands)
  * allow changing location of .condarc file using the CONDARC environment
    variable
  * conda search now shows the channel that the package comes from
  * conda search has a new --platform flag for searching for packages in other
    platforms.
  * remove condarc warnings: issue #526#issuecomment-33195012


2014-01-17   2.3.1:
-------------------
  * add ability create info/no_softlink
  * add conda convert command to convert non-platform-dependent packages from
    one platform to another (experimental)
  * unify create, install, and update code. This adds many features to create
    and update that were previously only available to install. A backwards
    incompatible change is that conda create -f now means --force, not
    --file.


2014-01-16   2.3.0:
-------------------
  * automatically prepend http://conda.binstar.org/ (or the value of
    channel_alias in the .condarc file) to channels whenever the
    channel is not a URL or the word 'defaults or 'system'
  * recipes made with the skeleton pypi command will use setuptools instead of
    distribute
  * re-work the setuptools dependency and entry_point logic so that
    non console_script entry_points for packages with a dependency on
    setuptools will get correct build script with conda skeleton pypi
  * add -m, --mkdir option to conda install
  * add ability to disable soft-linking


2014-01-06   2.2.8:
-------------------
  * add check for chrpath (on Linux) before build is started, see issue #469
  * conda build: fixed ELF headers not being recognized on Python 3
  * fixed issues: #467, #476


2014-01-02   2.2.7:
-------------------
  * fixed bug in conda build related to lchmod not being available on all
    platforms


2013-12-31   2.2.6:
-------------------
  * fix test section for automatic recipe creation from pypi
    using --build-recipe
  * minor Py3k fixes for conda build on Linux
  * copy symlinks as symlinks, issue #437
  * fix explicit install (e.g. from output of `conda list -e`) in root env
  * add pyyaml to the list of packages which can not be removed from root
    environment
  * fixed minor issues: #365, #453


2013-12-17   2.2.5:
-------------------
  * conda build: move broken packages to conda-bld/broken
  * conda config: automatically add the 'defaults' channel
  * conda build: improve error handling for invalid recipe directory
  * add ability to set build string, issue #425
  * fix LD_RUN_PATH not being set on Linux under Python 3,
    see issue #427, thanks peter1000


2013-12-10   2.2.4:
-------------------
  * add support for execution with the -m switch (issue #398), i.e. you
    can execute conda also as: python -m conda
  * add a deactivate script for windows
  * conda build adds .pth-file when it encounters an egg (TODO)
  * add ability to preserve egg directory when building using
        build/preserve_egg_dir: True
  * allow track_features in ~/.condarc
  * Allow arbitrary source, issue #405
  * fixed minor issues: #393, #402, #409, #413


2013-12-03   2.2.3:
-------------------
  * add "foreign mode", i.e. disallow install of certain packages when
    using a "foreign" Python, such as the system Python
  * remove activate/deactivate from source tarball created by sdist.sh,
    in order to not overwrite activate script from virtualenvwrapper


2013-11-27   2.2.2:
-------------------
  * remove ARCH environment variable for being able to change architecture
  * add PKG_NAME, PKG_VERSION to environment when running build.sh,
    .<name>-post-link.sh and .<name>-pre-unlink.sh


2013-11-15   2.2.1:
-------------------
  * minor fixes related to make conda pip installable
  * generated conda meta-data missing 'files' key, fixed issue #357


2013-11-14   2.2.0:
-------------------
  * add conda init command, to allow installing conda via pip
  * fix prefix being replaced by placeholder after conda build on Unix
  * add 'use_pip' to condarc configuration file
  * fixed activate on Windows to set CONDA_DEFAULT_ENV
  * allow setting "always_yes: True" in condarc file, which implies always
    using the --yes option whenever asked to proceed


2013-11-07   2.1.0:
-------------------
  * fix rm_egg_dirs so that the .egg_info file can be a zip file
  * improve integration with pip
      * conda list now shows pip installed packages
      * conda install will try to install via "pip install" if no
        conda package is available (unless --no-pip is provided)
      * conda build has a new --build-recipe option which
        will create a recipe (stored in <root>/conda-recipes) from pypi
        then build a conda package (and install it)
      * pip list and pip install only happen if pip is installed
  * enhance the locking mechanism so that conda can call itself in the same
    process.


2013-11-04   2.0.4:
-------------------
  * ensure lowercase name when generating package info, fixed issue #329
  * on Windows, handle the .nonadmin files


2013-10-28   2.0.3:
-------------------
  * update bundle format
  * fix bug when displaying packages to be downloaded (thanks Crystal)


2013-10-27   2.0.2:
-------------------
  * add --index-cache option to clean command, see issue #321
  * use RPATH (instead of RUNPATH) when building packages on Linux


2013-10-23   2.0.1:
-------------------
  * add --no-prompt option to conda skeleton pypi
  * add create_default_packages to condarc (and --no-default-packages option
    to create command)


2013-10-01   2.0.0:
-------------------
  * added user/root mode and ability to soft-link across filesystems
  * added create --clone option for copying local environments
  * fixed behavior when installing into an environment which does not
    exist yet, i.e. an error occurs
  * fixed install --no-deps option
  * added --export option to list command
  * allow building of packages in "user mode"
  * regular environment locations now used for build and test
  * add ability to disallow specification names
  * add ability to read help messages from a file when install location is RO
  * restore backwards compatibility of share/clone for conda-api
  * add new conda bundle command and format
  * pass ARCH environment variable to build scripts
  * added progress bar to source download for conda build, issue #230
  * added ability to use url instead of local file to conda install --file
    and conda create --file options


2013-09-06   1.9.1:
-------------------
  * fix bug in new caching of repodata index


2013-09-05   1.9.0:
-------------------
  * add caching of repodata index
  * add activate command on Windows
  * add conda package --which option, closes issue 163
  * add ability to install file which contains multiple packages, issue 256
  * move conda share functionality to conda package --share
  * update documentation
  * improve error messages when external dependencies are unavailable
  * add implementation for issue 194: post-link or pre-unlink may append
    to a special file ${PREFIX}/.messages.txt for messages, which is display
    to the user's console after conda completes all actions
  * add conda search --outdated option, which lists only installed packages
    for which newer versions are available
  * fixed numerous Py3k issues, in particular with the build command


2013-08-16   1.8.2:
-------------------
  * add conda build --check option
  * add conda clean --lock option
  * fixed error in recipe causing conda traceback, issue 158
  * fixes conda build error in Python 3, issue 238
  * improve error message when test command fails, as well as issue 229
  * disable Python (and other packages which are used by conda itself)
    to be updated in root environment on Windows
  * simplified locking, in particular locking should never crash conda
    when files cannot be created due to permission problems


2013-08-07   1.8.1:
-------------------
  * fixed conda update for no arguments, issue 237
  * fix setting prefix before calling should_do_win_subprocess()
    part of issue 235
  * add basic subversion support when building
  * add --output option to conda build


2013-07-31   1.8.0:
-------------------
  * add Python 3 support (thanks almarklein)
  * add Mercurial support when building from source (thanks delicb)
  * allow Python (and other packages which are used by conda itself)
    to be updated in root environment on Windows
  * add conda config command
  * add conda clean command
  * removed the conda pip command
  * improve locking to be finer grained
  * made activate/deactivate work with zsh (thanks to mika-fischer)
  * allow conda build to take tarballs containing a recipe as arguments
  * add PKG_CONFIG_PATH to build environment variables
  * fix entry point scripts pointing to wrong python when building Python 3
    packages
  * allow source/sha1 in meta.yaml, issue 196
  * more informative message when there are unsatisfiable package
    specifications
  * ability to set the proxy urls in condarc
  * conda build asks to upload to binstar. This can also be configured by
    changing binstar_upload in condarc.
  * basic tab completion if the argcomplete package is installed and eval
    "$(register-python-argcomplete conda)" is added to the bash profile.


2013-07-02   1.7.2:
-------------------
  * fixed conda update when packages include a post-link step which was
    caused by subprocess being lazily imported, fixed by 0d0b860
  * improve error message when 'chrpath' or 'patch' is not installed and
    needed by build framework
  * fixed sharing/cloning being broken (issue 179)
  * add the string LOCKERROR to the conda lock error message


2013-06-21   1.7.1:
-------------------
  * fix "executable" not being found on Windows when ending with .bat when
    launching application
  * give a better error message from when a repository does not exist


2013-06-20   1.7.0:
-------------------
  * allow ${PREFIX} in app_entry
  * add binstar upload information after conda build finishes


2013-06-20   1.7.0a2:
---------------------
  * add global conda lock file for only allowing one instance of conda
    to run at the same time
  * add conda skeleton command to create recipes from PyPI
  * add ability to run post-link and pre-unlink script


2013-06-13   1.7.0a1:
---------------------
  * add ability to build conda packages from "recipes", using the conda build
    command, for some examples, see:
    https://github.com/ContinuumIO/conda-recipes
  * fixed bug in conda install --force
  * conda update command no longer uses anaconda as default package name
  * add proxy support
  * added application API to conda.api module
  * add -c/--channel and --override-channels flags (issue 121).
  * add default and system meta-channels, for use in .condarc and with -c
    (issue 122).
  * fixed ability to install ipython=0.13.0 (issue 130)


2013-06-05   1.6.0:
-------------------
  * update package command to reflect changes in repodata
  * fixed refactoring bugs in share/clone
  * warn when anaconda processes are running on install in Windows (should
    fix most permissions errors on Windows)


2013-05-31   1.6.0rc2:
----------------------
  * conda with no arguments now prints help text (issue 111)
  * don't allow removing conda from root environment
  * conda update python does no longer update to Python 3, also ensure that
    conda itself is always installed into the root environment (issue 110)


2013-05-30   1.6.0rc1:
----------------------
  * major internal refactoring
  * use new "depends" key in repodata
  * uses pycosat to solve constraints more efficiently
  * add hard-linking on Windows
  * fixed linking across filesystems (issue 103)
  * add conda remove --features option
  * added more tests, in particular for new dependency resolver
  * add internal DSL to perform install actions
  * add package size to download preview
  * add conda install --force and --no-deps options
  * fixed conda help command
  * add conda remove --all option for removing entire environment
  * fixed source activate on systems where sourcing a gives "bash" as $0
  * add information about installed versions to conda search command
  * removed known "locations"
  * add output about installed packages when update and install do nothing
  * changed default when prompted for y/n in CLI to yes


2013-04-29   1.5.2:
-------------------
  * fixed issue 59: bad error message when pkgs dir is not writable


2013-04-19   1.5.1:
-------------------
  * fixed issue 71 and (73 duplicate): not being able to install packages
    starting with conda (such as 'conda-api')
  * fixed issue 69 (not being able to update Python / NumPy)
  * fixed issue 76 (cannot install mkl on OSX)


2013-03-22   1.5.0:
-------------------
  * add conda share and clone commands
  * add (hidden) --output-json option to clone, share and info commands
    to support the conda-api package
  * add repo sub-directory type 'linux-armv6l'


2013-03-12   1.4.6:
-------------------
  * fixed channel selection (issue #56)


2013-03-11   1.4.5:
-------------------
  * fix issue #53 with install for meta packages
  * add -q/--quiet option to update command


2013-03-09   1.4.4:
-------------------
  * use numpy 1.7 as default on all platfroms


2013-03-09   1.4.3:
-------------------
  * fixed bug in conda.builder.share.clone_bundle()


2013-03-08   1.4.2:
-------------------
  * feature selection fix for update
  * Windows: don't allow linking or unlinking python from the root
             environment because the file lock, see issue #42


2013-03-07   1.4.1:
-------------------
  * fix some feature selection bugs
  * never exit in activate and deactivate
  * improve help and error messages


2013-03-05   1.4.0:
-------------------
  * fixed conda pip NAME==VERSION
  * added conda info --license option
  * add source activate and deactivate commands
  * rename the old activate and deactivate to link and unlink
  * add ability for environments to track "features"
  * add ability to distinguish conda build packages from Anaconda
    packages by adding a "file_hash" meta-data field in info/index.json
  * add conda.builder.share module


2013-02-05   1.3.5:
-------------------
  * fixed detecting untracked files on Windows
  * removed backwards compatibility to conda 1.0 version


2013-01-28   1.3.4:
-------------------
  * fixed conda installing itself into environments (issue #10)
  * fixed non-existing channels being silently ignored (issue #12)
  * fixed trailing slash in ~/.condarc file cause crash (issue #13)
  * fixed conda list not working when ~/.condarc is missing (issue #14)
  * fixed conda install not working for Python 2.6 environment (issue #17)
  * added simple first cut implementation of remove command (issue #11)
  * pip, build commands: only package up new untracked files
  * allow a system-wide <sys.prefix>/.condarc (~/.condarc takes precedence)
  * only add pro channel is no condarc file exists (and license is valid)


2013-01-23   1.3.3:
-------------------
  * fix conda create not filtering channels correctly
  * remove (hidden) --test and --testgui options


2013-01-23   1.3.2:
-------------------
  * fix deactivation of packages with same build number
    note that conda upgrade did not suffer from this problem, as was using
    separate logic


2013-01-22   1.3.1:
-------------------
  * fix bug in conda update not installing new dependencies


2013-01-22   1.3.0:
-------------------
  * added conda package command
  * added conda index command
  * added -c, --canonical option to list and search commands
  * fixed conda --version on Windows
  * add this changelog


2012-11-21   1.2.1:
-------------------
  * remove ambiguity from conda update command


2012-11-20   1.2.0:
-------------------
  * "conda upgrade" now updates from AnacondaCE to Anaconda (removed
    upgrade2pro
  * add versioneer


2012-11-13   1.1.0:
-------------------
  * Many new features implemented by Bryan


2012-09-06   1.0.0:
-------------------
  * initial release<|MERGE_RESOLUTION|>--- conflicted
+++ resolved
@@ -1,4 +1,3 @@
-<<<<<<< HEAD
 ## 4.6.0 (unreleased)
 
 ### New Feature Highlights
@@ -81,7 +80,8 @@
 * @mbargull
 * @msarahan
 * @ohadravid
-=======
+
+
 # 4.5.10 (2018-08-13)
 
 ### Bug Fixes
@@ -93,7 +93,6 @@
 ### Contributors
 * @jesse-
 * @nehaljwani
->>>>>>> c411642c
 
 
 ## 4.5.9 (2018-07-30)
