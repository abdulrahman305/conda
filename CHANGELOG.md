--- conflicted
+++ resolved
@@ -1,4 +1,3 @@
-<<<<<<< HEAD
 ## 4.5.0 (unreleased)
 
 ### New Feature Highlights
@@ -18,10 +17,7 @@
 * cleanups and refactors for conda 4.5 (#6889)
 
 
-## 4.4.11 (unreleased)
-=======
 ## 4.4.11 (2018-02-22)
->>>>>>> d1f1acd2
 
 ### Improvements
 * resolve #6582 swallow_broken_pipe context manager and Spinner refactor (#6616)
