<<<<<<< HEAD
## 4.3.0 (unreleased)

### Deprecations/Breaking Changes
* remove dead install_tar function (#3641)

### Improvements
* cache VersionOrder objects to improve performance (#3596)
* fix documentation and typos (#3526, #3572, #3627)
* imporoved solver hint detection, simplified filtering (#3597)
* add multikey configuration validation (#3432)

### Bug Fixes
* account for the Windows Python 2.7 os.environ unicode aversion (#3363)
* fix link field in record object (#3424)

### Non-User-Facing Changes
* remove unnecessary eval (#3428)
* add conda.exports module (#3429)
* apply PEP-8 to conda-env (#3653)


## 4.2.10 (2016-10-17)
=======
## 4.2.10 (2016-10-18)
>>>>>>> 5fa57f3d

### Improvements
* add json output for `conda info -s` (#3588)
* ignore certain binary prefixes on windows (#3539)
* allow conda config files to have .yaml extensions or 'condarc' anywhere in filename (#3633)

### Bug Fixes
* fix conda-build's handle_proxy_407 import (#3666)
* fix #3442, #3459, #3481, #3531, #3548 multiple networking and auth issues (#3550)
* add back linux-ppc64le subdir support (#3584)
* fix #3600 ensure links are removed when unlinking (#3625)
* fix #3602 search channels by platform (#3629)
* fix duplicated packages when updating environment (#3563)
* fix #3590 exception when parsing invalid yaml (#3593 via #3634)
* fix #3655 a string decoding error (#3656)

### Non-User-Facing Changes
* backport conda.exports module to 4.2.x (#3654)
* travis-ci OSX fix (#3615 via #3657)


## 4.1.13 (unreleased)

### Non-User-Facing Changes
* use install.rm_rf for TemporaryDirectory cleanup (#3425)
* fix the api->conda substitution (#3456)


## 4.2.9 (2016-09-27)

### Bug Fixes
* fix #3536 conda-env messaging to stdout with --json flag (#3537)
* fix #3525 writing to sys.stdout with --json flag for post-link scripts (#3538)
* fix #3492 make NULL falsey with python 3 (#3524)


## 4.2.8 (2016-09-26)

### Improvements
* add "error" key back to json error output (#3523)

### Bug Fixes
* fix #3453 conda fails with create_default_packages (#3454)
* fix #3455 --dry-run fails (#3457)
* dial down error messages for rm_rf (#3522)
* fix #3467 AttributeError encountered for map config parameter validation (#3521)


## 4.2.7 (2016-09-16)

### Deprecations/Breaking Changes
* revert to 4.1.x behavior of `conda list --export` (#3450, #3451)

### Bug Fixes
* don't add binstar token if it's given in the channel spec (#3427, #3440, #3444)
* fix #3433 failure to remove broken symlinks (#3436)

### Non-User-Facing Changes
* use install.rm_rf for TemporaryDirectory cleanup (#3425)


## 4.2.6 (2016-09-14)

### Improvements
* add support for client TLS certificates (#3419)
* address #3267 allow migration of channel_alias (#3410)
* conda-env version matches conda version (#3422)

### Bug Fixes
* fix #3409 unsatisfiable dependecy error message (#3412)
* fix #3408 quiet rm_rf (#3413)
* fix #3407 padding error messaging (#3416)
* account for the Windows Python 2.7 os.environ unicode aversion (#3363 via #3420)


## 4.2.5 (2016-09-08)

### Deprecations/Breaking Changes
* partially revert #3041 giving conda config --add previous --prepend behavior (#3364 via #3370)
* partially revert #2760 adding back conda package command (#3398)

### Improvements
* order output of conda config --show; make --json friendly (#3384 via #3386)
* clean the pid based lock on exception (#3325)
* improve file removal on all platforms (#3280 via #3396)

### Bug Fixes
* fix #3332 allow download urls with :: in them (#3335)
* fix always_yes and not-set argparse args overriding other sources (#3374)
* fix ftp fetch timeout (#3392)
* fix #3307 add try/except block for touch lock (#3326)
* fix CONDA_CHANNELS environment variable splitting (#3390)
* fix #3378 CONDA_FORCE_32BIT environment variable (#3391)
* make conda info channel urls actually give urls (#3397)
* fix cio_test compatibility (#3395 via #3400)


## 4.1.12 (2016-09-08)

### Bug Fixes
* fix #2837 "File exists" in symlinked path with parallel activations (#3210)
* fix prune option when installing packages (#3354)
* change check for placeholder to be more friendly to long PATH (#3349)


## 4.2.4 (2016-08-18)

### Bug Fixes
* fix #3277 conda list package order (#3278)
* fix channel priority issue with duplicated channels (#3283)
* fix local channel channels; add full conda-build unit tests (#3281)
* fix conda install with no package specified (#3284)
* fix #3253 exporting and importing conda environments (#3286)
* fix priority messaging on conda config --get (#3304)
* fix conda list --export; additional integration tests (#3291)
* fix conda update --all idempotence; add integration tests for channel priority (#3306)

### Non-User-Facing Changes
* additional conda-env integration tests (#3288)


## 4.2.3 (2016-08-11)

### Improvements
* added zsh and zsh.exe to Windows shells (#3257)

### Bug Fixes
* allow conda to downgrade itself (#3273)
* fix breaking changes to conda-build from 4.2.2 (#3265)
* fix empty environment issues with conda and conda-env (#3269)

### Non-User-Facing Changes
* add integration tests for conda-env (#3270)
* add more conda-build smoke tests (#3274)


## 4.2.2 (2016-08-09)

### Improvements
* enable binary prefix replacement on windows (#3262)
* add `--verbose` command line flag (#3237)
* improve logging and exception detail (#3237, #3252)
* do not remove empty environment without asking; raise an error when a named environment can't be found (#3222)

### Bug Fixes
* fix #3226 user condarc not available on Windows (#3228)
* fix some bugs in conda config --show* (#3212)
* fix conda-build local channel bug (#3202)
* remove subprocess exiting message (#3245)
* fix comment parsing and channels in conda-env environment.yml (#3258, #3259)
* fix context error with conda-env (#3232)
* fix #3182 conda install silently skipping failed linking (#3184)


## 4.2.1 (2016-08-01)

### Improvements
* improve an error message that can happen during conda install --revision (#3181)
* use clean sys.exit with user choice 'No' (#3196)

### Bug Fixes
* critical fix for 4.2.0 error when no git is on PATH (#3193)
* revert #3171 lock cleaning on exit pending further refinement
* patches for conda-build compatibility with 4.2 (#3187)
* fix a bug in --show-sources output that ignored aliased parameter names (#3189)

### Non-User-Facing Changes
* move scripts in bin to shell directory (#3186)


## 4.2.0 (2016-07-28)

### New Features
* **New Configuration Engine**: Configuration and "operating context" are the foundation of conda's functionality. Conda now has the ability to pull configuration information from a multitude of on-disk locations, including `.d` directories and a `.condarc` file *within* a conda environment), along with full `CONDA_` environment variable support. Helpful validation errors are given for improperly-specified configuration. Full documentation updates pending. (#2537, #3160, #3178)
* **New Exception Handling Engine**: Previous releases followed a pattern of premature exiting (with hard calls to `sys.exit()` when exceptional circumstances were encountered. This release replaces over 100 `sys.exit` calls with python exceptions.  For conda developers, this will result in tests that are easier to write.  For developers using conda, this is a first step on a long path toward conda being directly importable.  For conda users, this will eventually result in more helpful and descriptive errors messages.  (#2899, #2993, #3016, #3152, #3045)
* **Empty Environments**: Conda can now create "empty" environments when no initial packages are specified, alleviating a common source of confusion. (#3072, #3174)
* **Conda in Private Env**: Conda can now be configured to live within its own private environment.  While it's not yet default behavior, this represents a first step toward separating the `root` environment into a "conda private" environment and a "user default" environment. (#3068)
* **Regex Version Specification**: Regular expressions are now valid version specifiers.  For example, `^1\.[5-8]\.1$|2.2`. (#2933)

### Deprecations/Breaking Changes
* remove conda init (#2759)
* remove conda package and conda bundle (#2760)
* deprecate conda-env repo; pull into conda proper (#2950, #2952, #2954, #3157, #3163, #3170)
* force use of ruamel_yaml (#2762)
* implement conda config --prepend; change behavior of --add to --append (#3041)
* exit on link error instead of logging it (#2639)

### Improvements
* improve locking (#2962, #2989, #3048, #3075)
* clean up requests usage for fetching packages (#2755)
* remove excess output from conda --help (#2872)
* remove os.remove in update_prefix (#3006)
* better error behavior if conda is spec'd for a non-root environment (#2956)
* scale back try_write function on unix (#3076)

### Bug Fixes
* remove psutil requirement, fixes annoying error message (#3135, #3183)
* fix #3124 add threading lock to memoize (#3134)
* fix a failure with multi-threaded repodata downloads (#3078)
* fix windows file url (#3139)
* address #2800, error with environment.yml and non-default channels (#3164)

### Non-User-Facing Changes
* project structure enhancement (#2929, #3132, #3133, #3136)
* clean up channel handling with new channel model (#3130, #3151)
* add Anaconda Cloud / Binstar auth handler (#3142)
* remove dead code (#2761, #2969)
* code refactoring and additional tests (#3052, #3020)
* remove auxlib from project root (#2931)
* vendor auxlib 0.0.40 (#2932, #2943, #3131)
* vendor toolz 0.8.0 (#2994)
* move progressbar to vendor directory (#2951)
* fix conda.recipe for new quirks with conda-build (#2959)
* move captured function to common module (#3083)
* rename CHANGELOG to md (#3087)


## 4.1.11 (2016-07-26)

* fix PS1 backup in activate script, #3135 via #3155
* correct resolution for 'handle failures in binstar_client more generally', #3156


## 4.1.10 (2016-07-25)

* ignore symlink failure because of read-only file system, #3055
* backport shortcut tests, #3064
* fix #2979 redefinition of $SHELL variable, #3081
* fix #3060 --clone root --copy exception, #3080


## 4.1.9 (2016-07-20)

* fix #3104, add global BINSTAR_TOKEN_PAT
* handle failures in binstar_client more generally


## 4.1.8 (2016-07-12)

* fix #3004 UNAUTHORIZED for url (null binstar token), #3008
* fix overwrite existing redirect shortcuts when symlinking envs, #3025
* partially revert no default shortcuts, #3032, #3047


## 4.0.11 2016-07-09

* allow auto_update_conda from sysrc, #3015 via #3021


## 4.1.7 (2016-07-07)

* add msys2 channel to defaults on Windows, #2999
* fix #2939 channel_alias issues; improve offline enforcement, #2964
* fix #2970, #2974 improve handling of file:// URLs inside channel, #2976


## 4.1.6 (2016-07-01)

* slow down exp backoff from 1 ms to 100 ms factor, #2944
* set max time on exp_backoff to ~6.5 sec,#2955
* fix #2914 add/subtract from PATH; kill folder output text, #2917
* normalize use of get_index behavior across clone/explicit, #2937
* wrap root prefix check with normcase, #2938


## 4.1.5 (2016-06-29)

* more conservative auto updates of conda #2900
* fix some permissions errors with more aggressive use of move_path_to_trash, #2882
* fix #2891 error if allow_other_channels setting is used, #2896
* fix #2886, #2907 installing a tarball directly from the package cache, #2908
* fix #2681, #2778 reverting #2320 lock behavior changes, #2915


## 4.0.10 (2016-06-29)

* fix #2846 revert the use of UNC paths; shorten trash filenames, #2859 via #2878
* fix some permissions errors with more aggressive use of move_path_to_trash, #2882 via #2894


## 4.1.4 (2016-06-27)

* fix #2846 revert the use of UNC paths; shorten trash filenames, #2859
* fix exp backoff on Windows, #2860
* fix #2845 URL for local file repos, #2862
* fix #2764 restore full path var on win; create to CONDA_PREFIX env var, #2848
* fix #2754 improve listing pip installed packages, #2873
* change root prefix detection to avoid clobbering root activate scripts, #2880
* address #2841 add lowest and highest priority indication to channel config output, #2875
* add SYMLINK_CONDA to planned instructions, #2861
* use CONDA_PREFIX, not CONDA_DEFAULT_ENV for activate.d, #2856
* call scripts with redirect on win; more error checking to activate, #2852


## 4.1.3 (2016-06-23)

* ensure conda-env auto update, along with conda, #2772
* make yaml booleans behave how everyone expects them to, #2784
* use accept-encoding for repodata; prefer repodata.json to repodata.json.bz2, #2821
* additional integration and regression tests, #2757, #2774, #2787
* add offline mode to printed info; use offline flag when grabbing channels, #2813
* show conda-env version in conda info, #2819
* adjust channel priority superseded list, #2820
* support epoch ! characters in command line specs, #2832
* accept old default names and new ones when canonicalizing channel URLs #2839
* push PATH, PS1 manipulation into shell scripts, #2796
* fix #2765 broken source activate without arguments, #2806
* fix standalone execution of install.py, #2756
* fix #2810 activating conda environment broken with git bash on Windows, #2795
* fix #2805, #2781 handle both file-based channels and explicit file-based URLs, #2812
* fix #2746 conda create --clone of root, #2838
* fix #2668, #2699 shell recursion with activate #2831


## 4.1.2 (2016-06-17)

* improve messaging for "downgrades" due to channel priority, #2718
* support conda config channel append/prepend, handle duplicates, #2730
* remove --shortcuts option to internal CLI code, #2723
* fix an issue concerning space characters in paths in activate.bat, #2740
* fix #2732 restore yes/no/on/off for booleans on the command line, #2734
* fix #2642 tarball install on Windows, #2729
* fix #2687, #2697 WindowsError when creating environments on Windows, #2717
* fix #2710 link instruction in conda create causes TypeError, #2715
* revert #2514, #2695, disabling of .netrc files, #2736
* revert #2281 printing progress bar to terminal, #2707


## 4.1.1 (2016-06-16)

* add auto_update_conda config parameter, #2686
* fix #2669 conda config --add channels can leave out defaults, #2670
* fix #2703 ignore activate symlink error if links already exist, #2705
* fix #2693 install duplicate packages with older version of Anaconda, #2701
* fix #2677 respect HTTP_PROXY, #2695
* fix #2680 broken fish integration, #2685, #2694
* fix an issue with conda never exiting, #2689
* fix #2688 explicit file installs, #2708
* fix #2700 conda list UnicodeDecodeError, #2706


## 4.0.9 (2016-06-15)

* add auto_update_conda config parameter, #2686


## 4.1.0 (2016-06-14)

* clean up activate and deactivate scripts, moving back to conda repo, #1727,
  #2265, #2291, #2473, #2501, #2484
* replace pyyaml with ruamel_yaml, #2283, #2321
* better handling of channel collisions, #2323, #2369 #2402, #2428
* improve listing of pip packages with conda list, #2275
* re-license progressbar under BSD 3-clause, #2334
* reduce the amount of extraneous info in hints, #2261
* add --shortcuts option to install shortcuts on windows, #2623
* skip binary replacement on windows, #2630
* don't show channel urls by default in conda list, #2282
* package resolution and solver tweaks, #2443, #2475, #2480
* improved version & build matching, #2442, #2488
* print progress to the terminal rather than stdout, #2281
* verify version specs given on command line are valid, #2246
* fix for try_write function in case of odd permissions, #2301
* fix a conda search --spec error, #2343
* update User-Agent for conda connections, #2347
* remove some dead code paths, #2338, #2374
* fixes a thread safety issue with http requests, #2377, #2383
* manage BeeGFS hard-links non-POSIX configuration, #2355
* prevent version downgrades during removes, #2394
* fix conda info --json, #2445
* truncate shebangs over 127 characters using /usr/bin/env, #2479
* extract packages to a temporary directory then rename, #2425, #2483
* fix help in install, #2460
* fix re-install bug when sha1 differs, #2507
* fix a bug with file deletion, #2499
* disable .netrc files, #2514
* dont fetch index on remove --all, #2553
* allow track_features to be a string *or* a list in .condarc, #2541
* fix #2415 infinite recursion in invalid_chains, #2566
* allow channel_alias to be different than binstar, #2564


## 4.0.8 (2016-06-03)

* fix a potential problem with moving files to trash, #2587


## 4.0.7 (2016-05-26)

* workaround for boto bug, #2380


## 4.0.6 (2016-05-11)

* log "custom" versions as updates rather than downgrades, #2290
* fixes a TypeError exception that can occur on install/update, #2331
* fixes an error on Windows removing files with long path names, #2452


## 4.0.5 (2016-03-16)

* improved help documentation for install, update, and remove, #2262
* fixes #2229 and #2250 related to conda update errors on Windows, #2251
* fixes #2258 conda list for pip packages on Windows, #2264


## 4.0.4 (2016-03-10)

* revert #2217 closing request sessions, #2233


## 4.0.3 (2016-03-10)

* adds a `conda clean --all` feature, #2211
* solver performance improvements, #2209
* fixes conda list for pip packages on windows, #2216
* quiets some logging for package downloads under python 3, #2217
* more urls for `conda list --explicit`, #1855
* prefer more "latest builds" for more packages, #2227
* fixes a bug with dependecy resolution and features, #2226


## 4.0.2 (2016-03-08)

* fixes track_features in ~/.condarc being a list, see also #2203
* fixes incorrect path in lock file error #2195
* fixes issues with cloning environments, #2193, #2194
* fixes a strange interaction between features and versions, #2206
* fixes a bug in low-level SAT clause generation creating a
  preference for older versions, #2199


## 4.0.1 (2016-03-07)

* fixes an install issue caused by md5 checksum mismatches, #2183
* remove auxlib build dependency, #2188


## 4.0.0 (2016-03-04)

* The solver has been retooled significantly. Performance
  should be improved in most circumstances, and a number of issues
  involving feature conflicts should be resolved.
* `conda update <package>` now handles depedencies properly
  according to the setting of the "update_deps" configuration:
      --update-deps: conda will also update any dependencies as needed
                     to install the latest verison of the requrested
                     packages.  The minimal set of changes required to
                     achieve this is sought.
      --no-update-deps: conda will update the packages *only* to the
                     extent that no updates to the dependencies are
                     required
  The previous behavior, which would update the packages without regard to
  their dependencies, could result in a broken configuration, and has been
  removed.
* Conda finally has an official logo.
* Fix `conda clean --packages` on Windows, #1944
* Conda sub-commands now support dashes in names, #1840


2016-02-19   3.19.3:
--------------------
  * fix critical issue, see #2106


2016-02-19   3.19.2:
--------------------
  * add basic activate/deactivate, conda activate/deactivate/ls for fish,
    see #545
  * remove error when CONDA_FORCE_32BIT is set on 32-bit systems, #1985
  * suppress help text for --unknown option, #2051
  * fix issue with conda create --clone post-link scripts, #2007
  * fix a permissions issue on windows, #2083


2016-02-01   3.19.1:
--------------------
  * resolve.py: properly escape periods in version numbers, #1926
  * support for pinning Lua by default, #1934
  * remove hard-coded test URLs, a module cio_test is now expected when
    CIO_TEST is set


2015-12-17   3.19.0:
--------------------
  * OpenBSD 5.x support, #1891
  * improve install CLI to make Miniconda -f work, #1905


2015-12-10   3.18.9:
--------------------
  * allow chaning default_channels (only applies to "system" condarc), from
    from CLI, #1886
  * improve default for --show-channel-urls in conda list, #1900


2015-12-03   3.18.8:
--------------------
  * always attempt to delete files in rm_rf, #1864


2015-12-02   3.18.7:
--------------------
  * simplify call to menuinst.install()
  * add menuinst as dependency on Windows
  * add ROOT_PREFIX to post-link (and pre_unlink) environment


2015-11-19   3.18.6:
--------------------
  * improve conda clean when user lacks permissions, #1807
  * make show_channel_urls default to True, #1771
  * cleaner write tests, #1735
  * fix documentation, #1709
  * improve conda clean when directories don't exist, #1808


2015-11-11   3.18.5:
--------------------
  * fix bad menuinst exception handling, #1798
  * add workaround for unresolved dependencies on Windows


2015-11-09   3.18.4:
--------------------
  * allow explicit file to contain MD5 hashsums
  * add --md5 option to "conda list --explicit"
  * stop infinite recursion during certain resolve operations, #1749
  * add dependencies even if strictness == 3, #1766


2015-10-15   3.18.3:
--------------------
  * added a pruning step for more efficient solves, #1702
  * disallow conda-env to be installed into non-root environment
  * improve error output for bad command input, #1706
  * pass env name and setup cmd to menuinst, #1699


2015-10-12   3.18.2:
--------------------
  * add "conda list --explicit" which contains the URLs of all conda packages
    to be installed, and can used with the install/create --file option, #1688
  * fix a potential issue in conda clean
  * avoid issues with LookupErrors when updating Python in the root
    environment on Windows
  * don't fetch the index from the network with conda remove
  * when installing conda packages directly, "conda install <pkg>.tar.bz2",
    unlink any installed package with that name (not just the installed one)
  * allow menu items to be installed in non-root env, #1692


2015-09-28   3.18.1:
--------------------
  * fix: removed reference to win_ignore_root in plan module


2015-09-28   3.18.0:
--------------------
  * allow Python to be updated in root environment on Windows, #1657
  * add defaults to specs after getting pinned specs (allows to pin a
    different version of Python than what is installed)
  * show what older versions are in the solutions in the resolve debug log
  * fix some issues with Python 3.5
  * respect --no-deps when installing from .tar or .tar.bz2
  * avoid infinite recursion with NoPackagesFound and conda update --all --file
  * fix conda update --file
  * toposort: Added special case to remove 'pip' dependency from 'python'
  * show dotlog messages during hint generation with --debug
  * disable the max_only heuristic during hint generation
  * new version comparison algorithm, which consistently compares any version
    string, and better handles version strings using things like alpha, beta,
    rc, post, and dev. This should remove any inconsistent version comparison
    that would lead to conda installing an incorrect version.
  * use the trash in rm_rf, meaning more things will get the benefit of the
    trash system on Windows
  * add the ability to pass the --file argument multiple times
  * add conda upgrade alias for conda update
  * add update_dependencies condarc option and --update-deps/--no-update-deps
    command line flags
  * allow specs with conda update --all
  * add --show-channel-urls and --no-show-channel-urls command line options
  * add always_copy condarc option
  * conda clean properly handles multiple envs directories. This breaks
    backwards compatibility with some of the --json output. Some of the old
    --json keys are kept for backwards compatibility.


2015-09-11   3.17.0:
--------------------
  * add windows_forward_slashes option to walk_prefix(), see #1513
  * add ability to set CONDA_FORCE_32BIT environment variable, it should
    should only be used when running conda-build, #1555
  * add config option to makes the python dependency on pip optional, #1577
  * fix an UnboundLocalError
  * print note about pinned specs in no packages found error
  * allow wildcards in AND-connected version specs
  * print pinned specs to the debug log
  * fix conda create --clone with create_default_packages
  * give a better error when a proxy isn't found for a given scheme
  * enable running 'conda run' in offline mode
  * fix issue where hardlinked cache contents were being overwritten
  * correctly skip packages whose dependencies can't be found with conda
    update --all
  * use clearer terminology in -m help text.
  * use splitlines to break up multiple lines throughout the codebase
  * fix AttributeError with SSLError


2015-08-10   3.16.0:
--------------------
  * rename binstar -> anaconda, see #1458
  * fix --use-local when the conda-bld directory doesn't exist
  * fixed --offline option when using "conda create --clone", see #1487
  * don't mask recursion depth errors
  * add conda search --reverse-dependency
  * check whether hardlinking is available before linking when
    using "python install.py --link" directly, see #1490
  * don't exit nonzero when installing a package with no dependencies
  * check which features are installed in an environment via track_features,
    not features
  * set the verify flag directly on CondaSession (fixes conda skeleton not
    respecting the ssl_verify option)


2015-07-23   3.15.1:
--------------------
  * fix conda with older versions of argcomplete
  * restore the --force-pscheck option as a no-op for backwards
    compatibility


2015-07-22   3.15.0:
--------------------
  * sort the output of conda info package correctly
  * enable tab completion of conda command extensions using
    argcomplete. Command extensions that import conda should use
    conda.cli.conda_argparse.ArgumentParser instead of
    argparse.ArgumentParser. Otherwise, they should enable argcomplete
    completion manually.
  * allow psutil and pycosat to be updated in the root environment on Windows
  * remove all mentions of pscheck. The --force-pscheck flag has been removed.
  * added support for S3 channels
  * fix color issues from pip in conda list on Windows
  * add support for other machine types on Linux, in particular ppc64le
  * add non_x86_linux_machines set to config module
  * allow ssl_verify to accept strings in addition to boolean values in condarc
  * enable --set to work with both boolean and string values


2015-06-29   3.14.1:
--------------------
  * make use of Crypto.Signature.PKCS1_PSS module, see #1388
  * note when features are being used in the unsatisfiable hint


2015-06-16   3.14.0:
--------------------
  * add ability to verify signed packages, see #1343 (and conda-build #430)
  * fix issue when trying to add 'pip' dependency to old python packages
  * provide option "conda info --unsafe-channels" for getting unobscured
    channel list, #1374


2015-06-04   3.13.0:
--------------------
  * avoid the Windows file lock by moving files to a trash directory, #1133
  * handle env dirs not existing in the Environments completer
  * rename binstar.org -> anaconda.org, see #1348
  * speed up 'source activate' by ~40%


2015-05-05   3.12.0:
--------------------
  * correctly allow conda to update itself
  * print which file leads to the "unable to remove file" error on Windows
  * add support for the no_proxy environment variable, #1171
  * add a much faster hint generation for unsatisfiable packages, which is now
    always enabled (previously it would not run if there were more than ten
    specs). The new hint only gives one set of conflicting packages, rather
    than all sets, so multiple passes may be necessary to fix such issues
  * conda extensions that import conda should use
    conda.cli.conda_argparser.ArgumentParser instead of
    argparse.ArgumentParser to conform to the conda help guidelines (e.g., all
    help messages should be capitalized with periods, and the options should
    be preceded by "Options:" for the sake of help2man).
  * add confirmation dialog to conda remove. Fixes conda remove --dry-run.


2015-04-22   3.11.0:
--------------------
  * fix issue where forced update on Windows could cause a package to break
  * remove detection of running processes that might conflict
  * deprecate --force-pscheck (now a no-op argument)
  * make conda search --outdated --names-only work, fixes #1252
  * handle the history file not having read or write permissions better
  * make multiple package resolutions warning easier to read
  * add --full-name to conda list
  * improvements to command help


2015-04-06   3.10.1:
--------------------
  * fix logic in @memoized for unhashable args
  * restored json cache of repodata, see #1249
  * hide binstar tokens in conda info --json
  * handle CIO_TEST='2 '
  * always find the solution with minimal number of packages, even if there
    are many solutions
  * allow comments at the end of the line in requirement files
  * don't update the progressbar until after the item is finished running
  * add conda/<version> to HTTP header User-Agent string


2015-03-12   3.10.0:
--------------------
  * change default repo urls to be https
  * add --offline to conda search
  * add --names-only and --full-name to conda search
  * add tab completion for packages to conda search


2015-02-24   3.9.1:
-------------------
  * pscheck: check for processes in the current environment, see #1157
  * don't write to the history file if nothing has changed, see #1148
  * conda update --all installs packages without version restrictions (except
    for Python), see #1138
  * conda update --all ignores the anaconda metapackage, see #1138
  * use forward slashes for file urls on Windows
  * don't symlink conda in the root environment from activate
  * use the correct package name in the progress bar info
  * use json progress bars for unsatisfiable dependencies hints
  * don't let requests decode gz files when downloaded


2015-02-16   3.9.0:
-------------------
  * remove (de)activation scripts from conda, those are now in conda-env
  * pip is now always added as a Python dependency
  * allow conda to be installed into environments which start with _
  * add argcomplete tab completion for environments with the -n flag, and for
    package names with install, update, create, and remove


2015-02-03   3.8.4:
-------------------
  * copy (de)activate scripts from conda-env
  * Add noarch (sub) directory support


2015-01-28   3.8.3:
-------------------
  * simplified how ROOT_PREFIX is obtained in (de)activate


2015-01-27   3.8.2:
-------------------
  * add conda clean --source-cache to clean the conda build source caches
  * add missing quotes in (de)activate.bat, fixes problem in Windows when
    conda is installed into a directory with spaces
  * fix conda install --copy


2015-01-23   3.8.1:
-------------------
  * add missing utf-8 decoding, fixes Python 3 bug when icondata to json file


2015-01-22   3.8.0:
-------------------
  * move active script into conda-env, which is now a new dependency
  * load the channel urls in the correct order when using concurrent.futures
  * add optional 'icondata' key to json files in conda-meta directory, which
    contain the base64 encoded png file or the icon
  * remove a debug print statement


2014-12-18   3.7.4:
-------------------
  * add --offline option to install, create, update and remove commands, and
    also add ability to set "offline: True" in condarc file
  * add conda uninstall as alias for conda remove
  * add conda info --root
  * add conda.pip module
  * fix CONDARC pointing to non-existing file, closes issue #961
  * make update -f work if the package is already up-to-date
  * fix possible TypeError when printing an error message
  * link packages in topologically sorted order (so that pre-link scripts can
    assume that the dependencies are installed)
  * add --copy flag to install
  * prevent the progressbar from crashing conda when fetching in some
    situations


2014-11-05   3.7.3:
-------------------
  * conda install from a local conda package (or a tar fill which
    contains conda packages), will now also install the dependencies
    listed by the installed packages.
  * add SOURCE_DIR environment variable in pre-link subprocess
  * record all created environments in ~/.conda/environments.txt


2014-10-31   3.7.2:
-------------------
  * only show the binstar install message once
  * print the fetching repodata dot after the repodata is fetched
  * write the install and remove specs to the history file
  * add '-y' as an alias to '--yes'
  * the `--file` option to conda config now defaults to
    os.environ.get('CONDARC')
  * some improvements to documentation (--help output)
  * add user_rc_path and sys_rc_path to conda info --json
  * cache the proxy username and password
  * avoid warning about conda in pscheck
  * make ~/.conda/envs the first user envs dir


2014-10-07   3.7.1:
-------------------
  * improve error message for forgetting to use source with activate and
    deactivate, see issue #601
  * don't allow to remove the current environment, see issue #639
  * don't fail if binstar_client can't be imported for other reasons,
    see issue #925
  * allow spaces to be contained in conda run
  * only show the conda install binstar hint if binstar is not installed
  * conda info package_spec now gives detailed info on packages. conda info
    path has been removed, as it is duplicated by conda package -w path.


2014-09-19   3.7.0:
-------------------
  * faster algorithm for --alt-hint
  * don't allow channel_alias with allow_other_channels: false if it is set in
    the system .condarc
  * don't show long "no packages found" error with update --all
  * automatically add the Binstar token to urls when the binstar client is
    installed and logged in
  * carefully avoid showing the binstar token or writing it to a file
  * be more careful in conda config about keys that are the wrong type
  * don't expect directories starting with conda- to be commands
  * no longer recommend to run conda init after pip installing conda. A pip
    installed conda will now work without being initialized to create and
    manage other environments
  * the rm function on Windows now works around access denied errors
  * fix channel urls now showing with conda list with show_channel_urls set to
    true


2014-09-08   3.6.4:
-------------------
  * fix removing packages that aren't in the channels any more
  * Pretties output for --alt-hint


2014-09-04   3.6.3:
-------------------
  * skip packages that can't be found with update --all
  * add --use-local to search and remove
  * allow --use-local to be used along with -c (--channels) and
    --override-channels. --override-channels now requires either -c or
    --use-local
  * allow paths in has_prefix to be quoted, to allow for spaces in paths on
    Windows
  * retain Unix style path separators for prefixes in has_prefix on
    Windows (if the placeholder path uses /, replace it with a path that uses
    /, not \)
  * fix bug in --use-local due to API changes in conda-build
  * include user site directories in conda info -s
  * make binary has_prefix replacement work with spaces after the prefix
  * make binary has_prefix replacement replace multiple occurrences of the
    placeholder in the same null-terminated string
  * don't show packages from other platforms as installed or cached in conda
    search
  * be more careful about not warning about conda itself in pscheck
  * Use a progress bar for the unsatisfiable packages hint generation
  * Don't use TemporaryFile in try_write, as it is too slow when it fails
  * Ignore InsecureRequestWarning when ssl_verify is False
  * conda remove removes features tracked by removed packages in
    track_features


2014-08-20   3.6.2:
-------------------
  * add --use-index-cache to conda remove
  * fix a bug where features (like mkl) would be selected incorrectly
  * use concurrent.future.ThreadPool to fetch package metadata asynchronously
    in Python 3.
  * do the retries in rm_rf on every platform
  * use a higher cutoff for package name misspellings
  * allow changing default channels in "system" .condarc


2014-08-13   3.6.1:
-------------------
  * add retries to download in fetch module
  * improved error messages for missing packages
  * more robust rm_rf on Windows
  * print multiline help for subcommands correctly


2014-08-11   3.6.0:
-------------------
  * correctly check if a package can be hard-linked if it isn't extracted yet
  * change how the package plan is printed to better show what is new,
    updated, and downgraded
  * use suggest_normalized_version in the resolve module. Now versions like
    1.0alpha that are not directly recognized by verlib's NormalizedVersion
    are supported better
  * conda run command, to run apps and commands from packages
  * more complete --json API. Every conda command should fully support --json
    output now.
  * show the conda_build and requests versions in conda info
  * include packages from setup.py develop in conda list (with use_pip)
  * raise a warning instead of dying when the history file is invalid
  * use urllib.quote on the proxy password
  * make conda search --outdated --canonical work
  * pin the Python version during conda init
  * fix some metadata that is written for Python during conda init
  * allow comments in a pinned file
  * allow installing and updating menuinst on Windows
  * allow conda create with both --file and listed packages
  * better handling of some nonexistent packages
  * fix command line flags in conda package
  * fix a bug in the ftp adapter


2014-06-10   3.5.5:
-------------------
  * remove another instance pycosat version detection, which fails on
    Windows, see issue #761


2014-06-10   3.5.4:
-------------------
  * remove pycosat version detection, which fails on Windows, see issue #761


2014-06-09   3.5.3:
-------------------
  * fix conda update to correctly not install packages that are already
    up-to-date
  * always fail with connection error in download
  * the package resolution is now much faster and uses less memory
  * add ssl_verify option in condarc to allow ignoring SSL certificate
    verification, see issue #737


2014-05-27   3.5.2:
-------------------
  * fix bug in activate.bat and deactivate.bat on Windows


2014-05-26   3.5.1:
-------------------
  * fix proxy support - conda now prompts for proxy username and password
    again
  * fix activate.bat on Windows with spaces in the path
  * update optional psutil dependency was updated to psutil 2.0 or higher


2014-05-15   3.5.0:
-------------------
  * replace use of urllib2 with requests. requests is now a hard dependency of
    conda.
  * add ability to only allow system-wise specified channels
  * hide binstar from output of conda info


2014-05-05   3.4.3:
-------------------
  * allow prefix replacement in binary files, see issue #710
  * check if creating hard link is possible and otherwise copy,
    during install
  * allow circular dependencies


2014-04-21   3.4.2:
-------------------
  * conda clean --lock: skip directories that don't exist, fixes #648
  * fixed empty history file causing crash, issue #644
  * remove timezone information from history file, fixes issue #651
  * fix PackagesNotFound error for missing recursive dependencies
  * change the default for adding cache from the local package cache -
    known is now the default and the option to use index metadata from the
    local package cache is --unknown
  * add --alt-hint as a method to get an alternate form of a hint for
    unsatisfiable packages
  * add conda package --ls-files to list files in a package
  * add ability to pin specs in an environment. To pin a spec, add a file
    called pinned to the environment's conda-meta directory with the specs to
    pin. Pinned specs are always kept installed, unless the --no-pin flag is
    used.
  * fix keyboard interrupting of external commands. Now keyboard interupting
    conda build correctly removes the lock file
  * add no_link ability to conda, see issue #678


2014-04-07   3.4.1:
-------------------
  * always use a pkgs cache directory associated with an envs directory, even
    when using -p option with an arbitrary a prefix which is not inside an
    envs dir
  * add setting of PYTHONHOME to conda info --system
  * skip packages with bad metadata


2014-04-02   3.4.0:
-------------------
  * added revision history to each environment:
      - conda list --revisions
      - conda install --revision
      - log is stored in conda-meta/history
  * allow parsing pip-style requirement files with --file option and in command
    line arguments, e.g. conda install 'numpy>=1.7', issue #624
  * fix error message for --file option when file does not exist
  * allow DEFAULTS in CONDA_ENVS_PATH, which expands to the defaults settings,
    including the condarc file
  * don't install a package with a feature (like mkl) unless it is
    specifically requested (i.e., that feature is already enabled in that
    environment)
  * add ability to show channel URLs when displaying what is going to be
    downloaded by setting "show_channel_urls: True" in condarc
  * fix the --quiet option
  * skip packages that have dependencies that can't be found


2014-03-24   3.3.2:
-------------------
  * fix the --file option
  * check install arguments before fetching metadata
  * fix a printing glitch with the progress bars
  * give a better error message for conda clean with no arguments
  * don't include unknown packages when searching another platform


2014-03-19   3.3.1:
-------------------
  * Fix setting of PS1 in activate.
  * Add conda update --all.
  * Allow setting CONDARC=' ' to use no condarc.
  * Add conda clean --packages.
  * Don't include bin/conda, bin/activate, or bin/deactivate in conda
    package.


2014-03-18   3.3.0:
-------------------
  * allow new package specification, i.e. ==, >=, >, <=, <, != separated
    by ',' for example: >=2.3,<3.0
  * add ability to disable self update of conda, by setting
    "self_update: False" in .condarc
  * Try installing packages using the old way of just installing the maximum
    versions of things first. This provides a major speedup of solving the
    package specifications in the cases where this scheme works.
  * Don't include python=3.3 in the specs automatically for the Python 3
    version of conda.  This allows you to do "conda create -n env package" for
    a package that only has a Python 2 version without specifying
    "python=2". This change has no effect in Python 2.
  * Automatically put symlinks to conda, activate, and deactivate in each
    environment on Unix.
  * On Unix, activate and deactivate now remove the root environment from the
    PATH. This should prevent "bleed through" issues with commands not
    installed in the activated environment but that are installed in the root
    environment. If you have "setup.py develop" installed conda on Unix, you
    should run this command again, as the activate and deactivate scripts have
    changed.
  * Begin work to support Python 3.4.
  * Fix a bug in version comparison
  * Fix usage of sys.stdout and sys.stderr in environments like pythonw on
    Windows where they are nonstandard file descriptors.


2014-03-12   3.2.1:
-------------------
  * fix installing packages with irrational versions
  * fix installation in the api
  * use a logging handler to print the dots


2014-03-11   3.2.0:
-------------------
  * print dots to the screen for progress
  * move logic functions from resolve to logic module


2014-03-07   3.2.0a1:
---------------------
  * conda now uses pseudo-boolean constraints in the SAT solver. This allows
    it to search for all versions at once, rather than only the latest (issue
    #491).
  * Conda contains a brand new logic submodule for converting pseudo-boolean
    constraints into SAT clauses.


2014-03-07   3.1.1:
-------------------
  * check if directory exists, fixed issue #591


2014-03-07   3.1.0:
-------------------
  * local packages in cache are now added to the index, this may be disabled
    by using the --known option, which only makes conda use index metadata
    from the known remote channels
  * add --use-index-cache option to enable using cache of channel index files
  * fix ownership of files when installing as root on Linux
  * conda search: add '.' symbol for extracted (cached) packages


2014-02-20   3.0.6:
-------------------
  * fix 'conda update' taking build number into account


2014-02-17   3.0.5:
-------------------
  * allow packages from create_default_packages to be overridden from the
    command line
  * fixed typo install.py, issue #566
  * try to prevent accidentally installing into a non-root conda environment


2014-02-14   3.0.4:
-------------------
  * conda update: don't try to update packages that are already up-to-date


2014-02-06   3.0.3:
-------------------
  * improve the speed of clean --lock
  * some fixes to conda config
  * more tests added
  * choose the first solution rather than the last when there are more than
    one, since this is more likely to be the one you want.


2014-02-03   3.0.2:
-------------------
  * fix detection of prefix being writable


2014-01-31   3.0.1:
-------------------
  * bug: not having track_features in condarc now uses default again
  * improved test suite
  * remove numpy version being treated special in plan module
  * if the post-link.(bat|sh) fails, don't treat it as though it installed,
    i.e. it is not added to conda-meta
  * fix activate if CONDA_DEFAULT_ENV is invalid
  * fix conda config --get to work with list keys again
  * print the total download size
  * fix a bug that was preventing conda from working in Python 3
  * add ability to run pre-link script, issue #548


2014-01-24   3.0.0:
-------------------
  * removed build, convert, index, and skeleton commands, which are now
    part of the conda-build project: https://github.com/conda/conda-build
  * limited pip integration to `conda list`, that means
    `conda install` no longer calls `pip install` # !!!
  * add ability to call sub-commands named 'conda-x'
  * The -c flag to conda search is now shorthand for --channel, not
    --canonical (this is to be consistent with other conda commands)
  * allow changing location of .condarc file using the CONDARC environment
    variable
  * conda search now shows the channel that the package comes from
  * conda search has a new --platform flag for searching for packages in other
    platforms.
  * remove condarc warnings: issue #526#issuecomment-33195012


2014-01-17   2.3.1:
-------------------
  * add ability create info/no_softlink
  * add conda convert command to convert non-platform-dependent packages from
    one platform to another (experimental)
  * unify create, install, and update code. This adds many features to create
    and update that were previously only available to install. A backwards
    incompatible change is that conda create -f now means --force, not
    --file.


2014-01-16   2.3.0:
-------------------
  * automatically prepend http://conda.binstar.org/ (or the value of
    channel_alias in the .condarc file) to channels whenever the
    channel is not a URL or the word 'defaults or 'system'
  * recipes made with the skeleton pypi command will use setuptools instead of
    distribute
  * re-work the setuptools dependency and entry_point logic so that
    non console_script entry_points for packages with a dependency on
    setuptools will get correct build script with conda skeleton pypi
  * add -m, --mkdir option to conda install
  * add ability to disable soft-linking


2014-01-06   2.2.8:
-------------------
  * add check for chrpath (on Linux) before build is started, see issue #469
  * conda build: fixed ELF headers not being recognized on Python 3
  * fixed issues: #467, #476


2014-01-02   2.2.7:
-------------------
  * fixed bug in conda build related to lchmod not being available on all
    platforms


2013-12-31   2.2.6:
-------------------
  * fix test section for automatic recipe creation from pypi
    using --build-recipe
  * minor Py3k fixes for conda build on Linux
  * copy symlinks as symlinks, issue #437
  * fix explicit install (e.g. from output of `conda list -e`) in root env
  * add pyyaml to the list of packages which can not be removed from root
    environment
  * fixed minor issues: #365, #453


2013-12-17   2.2.5:
-------------------
  * conda build: move broken packages to conda-bld/broken
  * conda config: automatically add the 'defaults' channel
  * conda build: improve error handling for invalid recipe directory
  * add ability to set build string, issue #425
  * fix LD_RUN_PATH not being set on Linux under Python 3,
    see issue #427, thanks peter1000


2013-12-10   2.2.4:
-------------------
  * add support for execution with the -m switch (issue #398), i.e. you
    can execute conda also as: python -m conda
  * add a deactivate script for windows
  * conda build adds .pth-file when it encounters an egg (TODO)
  * add ability to preserve egg directory when building using
        build/preserve_egg_dir: True
  * allow track_features in ~/.condarc
  * Allow arbitrary source, issue #405
  * fixed minor issues: #393, #402, #409, #413


2013-12-03   2.2.3:
-------------------
  * add "foreign mode", i.e. disallow install of certain packages when
    using a "foreign" Python, such as the system Python
  * remove activate/deactivate from source tarball created by sdist.sh,
    in order to not overwrite activate script from virtualenvwrapper


2013-11-27   2.2.2:
-------------------
  * remove ARCH environment variable for being able to change architecture
  * add PKG_NAME, PKG_VERSION to environment when running build.sh,
    .<name>-post-link.sh and .<name>-pre-unlink.sh


2013-11-15   2.2.1:
-------------------
  * minor fixes related to make conda pip installable
  * generated conda meta-data missing 'files' key, fixed issue #357


2013-11-14   2.2.0:
-------------------
  * add conda init command, to allow installing conda via pip
  * fix prefix being replaced by placeholder after conda build on Unix
  * add 'use_pip' to condarc configuration file
  * fixed activate on Windows to set CONDA_DEFAULT_ENV
  * allow setting "always_yes: True" in condarc file, which implies always
    using the --yes option whenever asked to proceed


2013-11-07   2.1.0:
-------------------
  * fix rm_egg_dirs so that the .egg_info file can be a zip file
  * improve integration with pip
      * conda list now shows pip installed packages
      * conda install will try to install via "pip install" if no
        conda package is available (unless --no-pip is provided)
      * conda build has a new --build-recipe option which
        will create a recipe (stored in <root>/conda-recipes) from pypi
        then build a conda package (and install it)
      * pip list and pip install only happen if pip is installed
  * enhance the locking mechanism so that conda can call itself in the same
    process.


2013-11-04   2.0.4:
-------------------
  * ensure lowercase name when generating package info, fixed issue #329
  * on Windows, handle the .nonadmin files


2013-10-28   2.0.3:
-------------------
  * update bundle format
  * fix bug when displaying packages to be downloaded (thanks Crystal)


2013-10-27   2.0.2:
-------------------
  * add --index-cache option to clean command, see issue #321
  * use RPATH (instead of RUNPATH) when building packages on Linux


2013-10-23   2.0.1:
-------------------
  * add --no-prompt option to conda skeleton pypi
  * add create_default_packages to condarc (and --no-default-packages option
    to create command)


2013-10-01   2.0.0:
-------------------
  * added user/root mode and ability to soft-link across filesystems
  * added create --clone option for copying local environments
  * fixed behavior when installing into an environment which does not
    exist yet, i.e. an error occurs
  * fixed install --no-deps option
  * added --export option to list command
  * allow building of packages in "user mode"
  * regular environment locations now used for build and test
  * add ability to disallow specification names
  * add ability to read help messages from a file when install location is RO
  * restore backwards compatibility of share/clone for conda-api
  * add new conda bundle command and format
  * pass ARCH environment variable to build scripts
  * added progress bar to source download for conda build, issue #230
  * added ability to use url instead of local file to conda install --file
    and conda create --file options


2013-09-06   1.9.1:
-------------------
  * fix bug in new caching of repodata index


2013-09-05   1.9.0:
-------------------
  * add caching of repodata index
  * add activate command on Windows
  * add conda package --which option, closes issue 163
  * add ability to install file which contains multiple packages, issue 256
  * move conda share functionality to conda package --share
  * update documentation
  * improve error messages when external dependencies are unavailable
  * add implementation for issue 194: post-link or pre-unlink may append
    to a special file ${PREFIX}/.messages.txt for messages, which is display
    to the user's console after conda completes all actions
  * add conda search --outdated option, which lists only installed packages
    for which newer versions are available
  * fixed numerous Py3k issues, in particular with the build command


2013-08-16   1.8.2:
-------------------
  * add conda build --check option
  * add conda clean --lock option
  * fixed error in recipe causing conda traceback, issue 158
  * fixes conda build error in Python 3, issue 238
  * improve error message when test command fails, as well as issue 229
  * disable Python (and other packages which are used by conda itself)
    to be updated in root environment on Windows
  * simplified locking, in particular locking should never crash conda
    when files cannot be created due to permission problems


2013-08-07   1.8.1:
-------------------
  * fixed conda update for no arguments, issue 237
  * fix setting prefix before calling should_do_win_subprocess()
    part of issue 235
  * add basic subversion support when building
  * add --output option to conda build


2013-07-31   1.8.0:
-------------------
  * add Python 3 support (thanks almarklein)
  * add Mercurial support when building from source (thanks delicb)
  * allow Python (and other packages which are used by conda itself)
    to be updated in root environment on Windows
  * add conda config command
  * add conda clean command
  * removed the conda pip command
  * improve locking to be finer grained
  * made activate/deactivate work with zsh (thanks to mika-fischer)
  * allow conda build to take tarballs containing a recipe as arguments
  * add PKG_CONFIG_PATH to build environment variables
  * fix entry point scripts pointing to wrong python when building Python 3
    packages
  * allow source/sha1 in meta.yaml, issue 196
  * more informative message when there are unsatisfiable package
    specifications
  * ability to set the proxy urls in condarc
  * conda build asks to upload to binstar. This can also be configured by
    changing binstar_upload in condarc.
  * basic tab completion if the argcomplete package is installed and eval
    "$(register-python-argcomplete conda)" is added to the bash profile.


2013-07-02   1.7.2:
-------------------
  * fixed conda update when packages include a post-link step which was
    caused by subprocess being lazily imported, fixed by 0d0b860
  * improve error message when 'chrpath' or 'patch' is not installed and
    needed by build framework
  * fixed sharing/cloning being broken (issue 179)
  * add the string LOCKERROR to the conda lock error message


2013-06-21   1.7.1:
-------------------
  * fix "executable" not being found on Windows when ending with .bat when
    launching application
  * give a better error message from when a repository does not exist


2013-06-20   1.7.0:
-------------------
  * allow ${PREFIX} in app_entry
  * add binstar upload information after conda build finishes


2013-06-20   1.7.0a2:
---------------------
  * add global conda lock file for only allowing one instance of conda
    to run at the same time
  * add conda skeleton command to create recipes from PyPI
  * add ability to run post-link and pre-unlink script


2013-06-13   1.7.0a1:
---------------------
  * add ability to build conda packages from "recipes", using the conda build
    command, for some examples, see:
    https://github.com/ContinuumIO/conda-recipes
  * fixed bug in conda install --force
  * conda update command no longer uses anaconda as default package name
  * add proxy support
  * added application API to conda.api module
  * add -c/--channel and --override-channels flags (issue 121).
  * add default and system meta-channels, for use in .condarc and with -c
    (issue 122).
  * fixed ability to install ipython=0.13.0 (issue 130)


2013-06-05   1.6.0:
-------------------
  * update package command to reflect changes in repodata
  * fixed refactoring bugs in share/clone
  * warn when anaconda processes are running on install in Windows (should
    fix most permissions errors on Windows)


2013-05-31   1.6.0rc2:
----------------------
  * conda with no arguments now prints help text (issue 111)
  * don't allow removing conda from root environment
  * conda update python does no longer update to Python 3, also ensure that
    conda itself is always installed into the root environment (issue 110)


2013-05-30   1.6.0rc1:
----------------------
  * major internal refactoring
  * use new "depends" key in repodata
  * uses pycosat to solve constraints more efficiently
  * add hard-linking on Windows
  * fixed linking across filesystems (issue 103)
  * add conda remove --features option
  * added more tests, in particular for new dependency resolver
  * add internal DSL to perform install actions
  * add package size to download preview
  * add conda install --force and --no-deps options
  * fixed conda help command
  * add conda remove --all option for removing entire environment
  * fixed source activate on systems where sourcing a gives "bash" as $0
  * add information about installed versions to conda search command
  * removed known "locations"
  * add output about installed packages when update and install do nothing
  * changed default when prompted for y/n in CLI to yes


2013-04-29   1.5.2:
-------------------
  * fixed issue 59: bad error message when pkgs dir is not writable


2013-04-19   1.5.1:
-------------------
  * fixed issue 71 and (73 duplicate): not being able to install packages
    starting with conda (such as 'conda-api')
  * fixed issue 69 (not being able to update Python / NumPy)
  * fixed issue 76 (cannot install mkl on OSX)


2013-03-22   1.5.0:
-------------------
  * add conda share and clone commands
  * add (hidden) --output-json option to clone, share and info commands
    to support the conda-api package
  * add repo sub-directory type 'linux-armv6l'


2013-03-12   1.4.6:
-------------------
  * fixed channel selection (issue #56)


2013-03-11   1.4.5:
-------------------
  * fix issue #53 with install for meta packages
  * add -q/--quiet option to update command


2013-03-09   1.4.4:
-------------------
  * use numpy 1.7 as default on all platfroms


2013-03-09   1.4.3:
-------------------
  * fixed bug in conda.builder.share.clone_bundle()


2013-03-08   1.4.2:
-------------------
  * feature selection fix for update
  * Windows: don't allow linking or unlinking python from the root
             environment because the file lock, see issue #42


2013-03-07   1.4.1:
-------------------
  * fix some feature selection bugs
  * never exit in activate and deactivate
  * improve help and error messages


2013-03-05   1.4.0:
-------------------
  * fixed conda pip NAME==VERSION
  * added conda info --license option
  * add source activate and deactivate commands
  * rename the old activate and deactivate to link and unlink
  * add ability for environments to track "features"
  * add ability to distinguish conda build packages from Anaconda
    packages by adding a "file_hash" meta-data field in info/index.json
  * add conda.builder.share module


2013-02-05   1.3.5:
-------------------
  * fixed detecting untracked files on Windows
  * removed backwards compatibility to conda 1.0 version


2013-01-28   1.3.4:
-------------------
  * fixed conda installing itself into environments (issue #10)
  * fixed non-existing channels being silently ignored (issue #12)
  * fixed trailing slash in ~/.condarc file cause crash (issue #13)
  * fixed conda list not working when ~/.condarc is missing (issue #14)
  * fixed conda install not working for Python 2.6 environment (issue #17)
  * added simple first cut implementation of remove command (issue #11)
  * pip, build commands: only package up new untracked files
  * allow a system-wide <sys.prefix>/.condarc (~/.condarc takes precedence)
  * only add pro channel is no condarc file exists (and license is valid)


2013-01-23   1.3.3:
-------------------
  * fix conda create not filtering channels correctly
  * remove (hidden) --test and --testgui options


2013-01-23   1.3.2:
-------------------
  * fix deactivation of packages with same build number
    note that conda upgrade did not suffer from this problem, as was using
    separate logic


2013-01-22   1.3.1:
-------------------
  * fix bug in conda update not installing new dependencies


2013-01-22   1.3.0:
-------------------
  * added conda package command
  * added conda index command
  * added -c, --canonical option to list and search commands
  * fixed conda --version on Windows
  * add this changelog


2012-11-21   1.2.1:
-------------------
  * remove ambiguity from conda update command


2012-11-20   1.2.0:
-------------------
  * "conda upgrade" now updates from AnacondaCE to Anaconda (removed
    upgrade2pro
  * add versioneer


2012-11-13   1.1.0:
-------------------
  * Many new features implemented by Bryan


2012-09-06   1.0.0:
-------------------
  * initial release<|MERGE_RESOLUTION|>--- conflicted
+++ resolved
@@ -1,4 +1,3 @@
-<<<<<<< HEAD
 ## 4.3.0 (unreleased)
 
 ### Deprecations/Breaking Changes
@@ -21,9 +20,6 @@
 
 
 ## 4.2.10 (2016-10-17)
-=======
-## 4.2.10 (2016-10-18)
->>>>>>> 5fa57f3d
 
 ### Improvements
 * add json output for `conda info -s` (#3588)
