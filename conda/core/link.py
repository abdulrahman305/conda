--- conflicted
+++ resolved
@@ -196,6 +196,7 @@
     def execute(self):
         if not self._verified:
             self.verify()
+        assert not context.dry_run
         self._execute(tuple(concat(interleave(itervalues(self.prefix_action_groups)))))
 
     @classmethod
@@ -420,33 +421,8 @@
         ) if exc)
         return exceptions
 
-<<<<<<< HEAD
     @classmethod
     def _execute(cls, all_action_groups):
-=======
-        if exceptions:
-            maybe_raise(CondaMultiError(exceptions), context)
-        else:
-            log.info(exceptions)
-
-        self._verified = True
-
-    def execute(self):
-        if not self._verified:
-            self.verify()
-
-        assert not context.dry_run
-        # make sure prefix directory exists
-        if not isdir(self.target_prefix):
-            try:
-                mkdir_p(self.target_prefix)
-            except (IOError, OSError) as e:
-                log.debug(repr(e))
-                raise CondaError("Unable to create prefix directory '%s'.\n"
-                                 "Check that you have sufficient permissions."
-                                 "" % self.target_prefix)
-
->>>>>>> 052a5e73
         with signal_handler(conda_signal_handler):
             pkg_idx = 0
             try:
