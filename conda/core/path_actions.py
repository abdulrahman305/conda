--- conflicted
+++ resolved
@@ -30,11 +30,7 @@
 from ..gateways.disk.create import (compile_multiple_pyc, copy,
                                     create_hard_link_or_copy, create_link,
                                     create_python_entry_point, extract_tarball,
-<<<<<<< HEAD
                                     make_menu, mkdir_p, write_as_json_to_file)
-=======
-                                    make_menu, write_as_json_to_file)
->>>>>>> fd980b07
 from ..gateways.disk.delete import rm_rf, try_rmdir_all_empty
 from ..gateways.disk.permissions import make_writable
 from ..gateways.disk.read import (compute_md5sum, compute_sha256sum, islink, lexists,
@@ -47,14 +43,7 @@
 from ..models.records import (Link, PackageCacheRecord, PackageRecord, PathDataV1, PathsData,
                               PrefixRecord)
 
-<<<<<<< HEAD
-=======
-try:
-    from cytoolz.itertoolz import concat, concatv  # NOQA
-except ImportError:  # pragma: no cover
-    from .._vendor.toolz.itertoolz import concat, concatv  # NOQA
-
->>>>>>> fd980b07
+
 log = getLogger(__name__)
 
 REPR_IGNORE_KWARGS = (
@@ -312,33 +301,11 @@
             )
 
         elif source_path_data.path_type == PathType.hardlink:
-<<<<<<< HEAD
-            try:
-                reported_sha256 = source_path_data.sha256
-            except AttributeError:
-                reported_sha256 = None
-            source_sha256 = compute_sha256sum(self.source_full_path)
-            if reported_sha256 and reported_sha256 != source_sha256:
-                return SafetyError(dals("""
-                The package for %s located at %s
-                appears to be corrupted. The path '%s'
-                has a sha256 mismatch.
-                  reported sha256: %s
-                  actual sha256: %s
-                """ % (self.package_info.repodata_record.name,
-                       self.package_info.extracted_package_dir,
-                       self.source_short_path,
-                       reported_sha256,
-                       source_sha256,
-                       )))
-
-=======
-            reported_size_in_bytes = source_size_in_bytes = None
->>>>>>> fd980b07
             try:
                 reported_size_in_bytes = source_path_data.size_in_bytes
             except AttributeError:
-                pass
+                reported_size_in_bytes = None
+            source_size_in_bytes = 0
             if reported_size_in_bytes:
                 source_size_in_bytes = getsize(self.source_full_path)
                 if reported_size_in_bytes != source_size_in_bytes:
@@ -360,22 +327,23 @@
             except AttributeError:
                 reported_sha256 = None
             # sha256 is expensive.  Only run if file sizes agree, and then only if enabled
-            if reported_size_in_bytes == source_size_in_bytes and context.extra_safety_checks:
+            if (source_size_in_bytes and reported_size_in_bytes == source_size_in_bytes
+                    and context.extra_safety_checks):
                 source_sha256 = compute_sha256sum(self.source_full_path)
+
                 if reported_sha256 and reported_sha256 != source_sha256:
                     return SafetyError(dals("""
                     The package for %s located at %s
                     appears to be corrupted. The path '%s'
                     has a sha256 mismatch.
-                      reported sha256: %s
-                      actual sha256: %s
-                    """ % (self.package_info.index_json_record.name,
+                    reported sha256: %s
+                    actual sha256: %s
+                    """ % (self.package_info.repodata_record.name,
                            self.package_info.extracted_package_dir,
                            self.source_short_path,
                            reported_sha256,
                            source_sha256,
                            )))
-
             self.prefix_path_data = PathDataV1.from_objects(
                 source_path_data,
                 sha256=reported_sha256,
