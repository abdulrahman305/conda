# (c) 2012-2013 Continuum Analytics, Inc. / http://continuum.io
# All Rights Reserved
#
# conda is distributed under the terms of the BSD 3-clause license.
# Consult LICENSE.txt or http://opensource.org/licenses/BSD-3-Clause.

from __future__ import absolute_import, division, print_function, unicode_literals

from argparse import RawDescriptionHelpFormatter
from collections import defaultdict
import logging
from os.path import abspath, join
import sys

from .conda_argparse import (add_parser_channels, add_parser_help, add_parser_json,
                             add_parser_no_pin, add_parser_no_use_index_cache, add_parser_offline,
                             add_parser_prefix, add_parser_pscheck, add_parser_quiet,
                             add_parser_use_index_cache, add_parser_use_local, add_parser_yes)

try:
    from cytoolz.itertoolz import groupby
except ImportError:
    from .._vendor.toolz.itertoolz import groupby

help = "%s a list of packages from a specified conda environment."
descr = help + """

This command will also remove any package that depends on any of the
specified packages as well---unless a replacement can be found without
that dependency. If you wish to skip this dependency checking and remove
just the requested packages, add the '--force' option. Note however that
this may result in a broken environment, so use this with caution.
"""
example = """
Examples:

    conda %s -n myenv scipy

"""

uninstall_help = "Alias for conda remove.  See conda remove --help."
log = logging.getLogger(__name__)


def configure_parser(sub_parsers, name='remove'):
    if name == 'remove':
        p = sub_parsers.add_parser(
            name,
            formatter_class=RawDescriptionHelpFormatter,
            description=descr % name.capitalize(),
            help=help % name.capitalize(),
            epilog=example % name,
            add_help=False,
        )
    else:
        p = sub_parsers.add_parser(
            name,
            formatter_class=RawDescriptionHelpFormatter,
            description=uninstall_help,
            help=uninstall_help,
            epilog=example % name,
            add_help=False,
        )
    add_parser_help(p)
    add_parser_yes(p)
    add_parser_json(p)
    p.add_argument(
        "--all",
        action="store_true",
        help="%s all packages, i.e., the entire environment." % name.capitalize(),
    )
    p.add_argument(
        "--features",
        action="store_true",
        help="%s features (instead of packages)." % name.capitalize(),
    )
    p.add_argument(
        "--force",
        action="store_true",
        help="Forces removal of a package without removing packages that depend on it. "
             "Using this option will usually leave your environment in a broken and "
             "inconsistent state.",
    )
    add_parser_no_pin(p)
    add_parser_channels(p)
    add_parser_prefix(p)
    add_parser_quiet(p)
    # Putting this one first makes it the default
    add_parser_no_use_index_cache(p)
    add_parser_use_index_cache(p)
    add_parser_use_local(p)
    add_parser_offline(p)
    add_parser_pscheck(p)
    p.add_argument(
        'package_names',
        metavar='package_name',
        action="store",
        nargs='*',
        help="Package names to %s from the environment." % name,
    )
    p.set_defaults(func=execute)


def execute(args, parser):
    from .common import (confirm_yn, ensure_override_channels_requires_channel, ensure_use_local,
                         names_in_specs, specs_from_args, stdout_json)
    from ..base.constants import ROOT_NO_RM
    from ..base.context import context
    from ..common.compat import iteritems, iterkeys
    from ..common.path import is_private_env_path
    from ..console import json_progress_bars
    from ..core.index import get_index
    from ..exceptions import CondaEnvironmentError, CondaValueError, PackageNotFoundError
    from ..gateways.disk.delete import delete_trash
    from ..plan import (get_blank_actions)
    from ..core.solve import get_resolve_object
    from ..core.solve import solve_for_actions
    from ..resolve import MatchSpec
    from ..core.linked_data import linked_data
    from ..gateways.disk.delete import rm_rf
    from ..instructions import PREFIX
    from ..plan import (add_unlink, display_actions, execute_actions,
                        nothing_to_do, remove_actions)

    if not (args.all or args.package_names):
        raise CondaValueError('no package names supplied,\n'
                              '       try "conda remove -h" for more details')

    prefix = context.prefix_w_legacy_search
    if args.all and prefix == context.default_prefix:
        msg = "cannot remove current environment. deactivate and run conda remove again"
        raise CondaEnvironmentError(msg)
    ensure_use_local(args)
    ensure_override_channels_requires_channel(args)
    if not args.features and args.all:
        index = linked_data(prefix)
        index = {dist: info for dist, info in iteritems(index)}
    else:
        index = get_index(channel_urls=context.channels,
                          prepend=not args.override_channels,
                          use_local=args.use_local,
                          use_cache=args.use_index_cache,
                          prefix=prefix)
    specs = None
    if args.features:
        specs = [MatchSpec(track_features=f) for f in set(args.package_names)]
        actions = remove_actions(prefix, specs, index, pinned=context.respect_pinned)
        actions['ACTION'] = 'REMOVE_FEATURE'
        action_groups = (actions, index),
    elif args.all:
        if prefix == context.root_prefix:
            raise CondaEnvironmentError('cannot remove root environment,\n'
                                        '       add -n NAME or -p PREFIX option')
        actions = defaultdict(list)
        actions[PREFIX] = prefix
        for dist in sorted(iterkeys(index)):
            add_unlink(actions, dist)
        actions['ACTION'] = 'REMOVE_ALL'
        action_groups = (actions, index),
    elif prefix == context.root_prefix and not context.prefix_specified:
        from ..core.envs_manager import EnvsDirectory
        ed = EnvsDirectory(join(context.root_prefix, 'envs'))
        get_env = lambda s: ed.get_registered_preferred_env(MatchSpec(s).name)
        specs = specs_from_args(args.package_names)
        env_spec_map = groupby(get_env, specs)
        action_groups = []
        for env_name, spcs in iteritems(env_spec_map):
            pfx = ed.to_prefix(env_name)
            r = get_resolve_object(index.copy(), pfx)
            specs_to_remove = tuple(MatchSpec(s) for s in spcs)
            prune = pfx != context.root_prefix
            dists_for_unlinking, dists_for_linking = solve_for_actions(
                pfx, r,
                specs_to_remove=specs_to_remove, prune=prune,
            )
            actions = get_blank_actions(pfx)
            actions['UNLINK'].extend(dists_for_unlinking)
            actions['LINK'].extend(dists_for_linking)
            actions['SPECS'].extend(s.spec for s in specs_to_remove)
            actions['ACTION'] = 'REMOVE'
            action_groups.append((actions, r.index))
        action_groups = tuple(action_groups)
    else:
        specs = specs_from_args(args.package_names)
        if sys.prefix == abspath(prefix) and names_in_specs(ROOT_NO_RM, specs) and not args.force:
            raise CondaEnvironmentError('cannot remove %s from root environment' %
                                        ', '.join(ROOT_NO_RM))
        action_groups = (remove_actions(prefix, list(specs), index=index, force=args.force,
                                        pinned=context.respect_pinned), index),

    delete_trash()
    if any(nothing_to_do(x[0]) for x in action_groups):
        if args.all:
            print("\nRemove all packages in environment %s:\n" % prefix, file=sys.stderr)
            if not context.json:
                confirm_yn(args)
            rm_rf(prefix)

            if context.json:
                stdout_json({
                    'success': True,
                    'actions': tuple(x[0] for x in action_groups)
                })
            return

        pkg = str(args.package_names).replace("['", "")
        pkg = pkg.replace("']", "")

        error_message = "No packages named '%s' found to remove from environment." % pkg
        raise PackageNotFoundError(error_message)
<<<<<<< HEAD
    if not context.json:
        for actions, ndx in action_groups:
=======

    for action in action_groups:
        if not context.json:
>>>>>>> 052a5e73
            print()
            print("Package plan for package removal in environment %s:" % actions["PREFIX"])
            display_actions(actions, ndx)
    elif context.json and args.dry_run:
        stdout_json({
            'success': True,
            'dry_run': True,
            'actions': tuple(x[0] for x in action_groups),
        })
        return

    if not context.json:
        confirm_yn(args)

    for actions, ndx in action_groups:
        if context.json and not context.quiet:
            with json_progress_bars():
                execute_actions(actions, ndx, verbose=not context.quiet)
        else:
            execute_actions(actions, ndx, verbose=not context.quiet)

        target_prefix = actions["PREFIX"]
        if is_private_env_path(target_prefix) and linked_data(target_prefix) == {}:
            rm_rf(target_prefix)

    if args.all:
        rm_rf(prefix)

    if context.json:
        stdout_json({
            'success': True,
            'actions': tuple(x[0] for x in action_groups),
        })<|MERGE_RESOLUTION|>--- conflicted
+++ resolved
@@ -208,14 +208,8 @@
 
         error_message = "No packages named '%s' found to remove from environment." % pkg
         raise PackageNotFoundError(error_message)
-<<<<<<< HEAD
     if not context.json:
         for actions, ndx in action_groups:
-=======
-
-    for action in action_groups:
-        if not context.json:
->>>>>>> 052a5e73
             print()
             print("Package plan for package removal in environment %s:" % actions["PREFIX"])
             display_actions(actions, ndx)
