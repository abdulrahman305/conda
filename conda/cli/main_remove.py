# (c) 2012-2013 Continuum Analytics, Inc. / http://continuum.io
# All Rights Reserved
#
# conda is distributed under the terms of the BSD 3-clause license.
# Consult LICENSE.txt or http://opensource.org/licenses/BSD-3-Clause.

from __future__ import absolute_import, division, print_function, unicode_literals

import errno
import logging
import sys
from argparse import RawDescriptionHelpFormatter
from os.path import join

from conda.common.path import is_private_env, prefix_to_env_name
from conda.resolve import Resolve
from .common import (InstalledPackages, add_parser_channels, add_parser_help, add_parser_json,
                     add_parser_no_pin, add_parser_no_use_index_cache, add_parser_offline,
                     add_parser_prefix, add_parser_pscheck, add_parser_quiet,
                     add_parser_use_index_cache, add_parser_use_local, add_parser_yes,
                     confirm_yn, ensure_override_channels_requires_channel, ensure_use_local,
                     names_in_specs, specs_from_args, stdout_json,
                     create_prefix_spec_map_with_deps)
from conda.base.constants import ROOT_NO_RM
from conda.core.index import get_index
from ..base.context import check_write, context
from ..gateways.disk.delete import delete_trash
from ..common.compat import iteritems, iterkeys
from ..console import json_progress_bars
from ..exceptions import CondaEnvironmentError, CondaValueError, PackageNotFoundError

help = "%s a list of packages from a specified conda environment."
descr = help + """

This command will also remove any package that depends on any of the
specified packages as well---unless a replacement can be found without
that dependency. If you wish to skip this dependency checking and remove
just the requested packages, add the '--force' option. Note however that
this may result in a broken environment, so use this with caution.
"""
example = """
Examples:

    conda %s -n myenv scipy

"""

uninstall_help = "Alias for conda remove.  See conda remove --help."
log = logging.getLogger(__name__)


def configure_parser(sub_parsers, name='remove'):
    if name == 'remove':
        p = sub_parsers.add_parser(
            name,
            formatter_class=RawDescriptionHelpFormatter,
            description=descr % name.capitalize(),
            help=help % name.capitalize(),
            epilog=example % name,
            add_help=False,
        )
    else:
        p = sub_parsers.add_parser(
            name,
            formatter_class=RawDescriptionHelpFormatter,
            description=uninstall_help,
            help=uninstall_help,
            epilog=example % name,
            add_help=False,
        )
    add_parser_help(p)
    add_parser_yes(p)
    add_parser_json(p)
    p.add_argument(
        "--all",
        action="store_true",
        help="%s all packages, i.e., the entire environment." % name.capitalize(),
    )
    p.add_argument(
        "--features",
        action="store_true",
        help="%s features (instead of packages)." % name.capitalize(),
    )
    p.add_argument(
        "--force",
        action="store_true",
        help="Forces removal of a package without removing packages that depend on it. "
             "Using this option will usually leave your environment in a broken and "
             "inconsistent state.",
    )
    add_parser_no_pin(p)
    add_parser_channels(p)
    add_parser_prefix(p)
    add_parser_quiet(p)
    # Putting this one first makes it the default
    add_parser_no_use_index_cache(p)
    add_parser_use_index_cache(p)
    add_parser_use_local(p)
    add_parser_offline(p)
    add_parser_pscheck(p)
    p.add_argument(
        'package_names',
        metavar='package_name',
        action="store",
        nargs='*',
        help="Package names to %s from the environment." % name,
    ).completer = InstalledPackages
    p.set_defaults(func=execute)


def execute(args, parser):
    import conda.plan as plan
    import conda.instructions as inst
    from conda.gateways.disk.delete import rm_rf
    from conda.core.linked_data import linked_data

    if not (args.all or args.package_names):
        raise CondaValueError('no package names supplied,\n'
                              '       try "conda remove -h" for more details')

    prefix = context.prefix_w_legacy_search
    if args.all and prefix == context.default_prefix:
        msg = "cannot remove current environment. deactivate and run conda remove again"
        raise CondaEnvironmentError(msg)
    check_write('remove', prefix, json=context.json)
    ensure_use_local(args)
    ensure_override_channels_requires_channel(args)
    channel_urls = args.channel or ()
    if not args.features and args.all:
        index = linked_data(prefix)
        index = {dist: info for dist, info in iteritems(index)}
    else:
        index = get_index(channel_urls=channel_urls,
                          prepend=not args.override_channels,
                          use_local=args.use_local,
                          use_cache=args.use_index_cache,
                          prefix=prefix)
    specs = None
    if args.features:
        features = set(args.package_names)
        actions = plan.remove_features_actions(prefix, index, features)
<<<<<<< HEAD
        action_set = actions,
=======
        action_groups = actions,
>>>>>>> f652867b
    elif args.all:
        if plan.is_root_prefix(prefix):
            raise CondaEnvironmentError('cannot remove root environment,\n'
                                        '       add -n NAME or -p PREFIX option')
        actions = {inst.PREFIX: prefix}
        for dist in sorted(iterkeys(index)):
            plan.add_unlink(actions, dist)
<<<<<<< HEAD
        action_set = actions,
=======
        action_groups = actions,
>>>>>>> f652867b
    else:
        specs = specs_from_args(args.package_names)
        r = Resolve(index)
        prefix_spec_map = create_prefix_spec_map_with_deps(r, specs, prefix)

<<<<<<< HEAD
        if (context.conda_in_root
            and plan.is_root_prefix(prefix)
            and names_in_specs(ROOT_NO_RM, specs)
            and not args.force):
=======
        if (context.conda_in_root and plan.is_root_prefix(prefix) and names_in_specs(
                ROOT_NO_RM, specs) and not args.force):
>>>>>>> f652867b
            raise CondaEnvironmentError('cannot remove %s from root environment' %
                                        ', '.join(ROOT_NO_RM))
        actions = []
        for prfx, spcs in iteritems(prefix_spec_map):
            index = linked_data(prfx)
            index = {dist: info for dist, info in iteritems(index)}
            actions.append(plan.remove_actions(prfx, list(spcs), index=index, force=args.force,
                                               pinned=args.pinned))
<<<<<<< HEAD
        action_set = tuple(actions)

    delete_trash()
    if any(plan.nothing_to_do(actions) for actions in action_set):
=======
        action_groups = tuple(actions)

    delete_trash()
    if any(plan.nothing_to_do(actions) for actions in action_groups):
>>>>>>> f652867b
        if args.all:
            print("\nRemove all packages in environment %s:\n" % prefix, file=sys.stderr)
            if not context.json:
                confirm_yn(args)
            rm_rf(prefix)

            if context.json:
                stdout_json({
                    'success': True,
<<<<<<< HEAD
                    'actions': action_set
=======
                    'actions': action_groups
>>>>>>> f652867b
                })
            return
        raise PackageNotFoundError('', 'no packages found to remove from '
                                       'environment: %s' % prefix)
<<<<<<< HEAD
    for action in action_set:
=======
    for action in action_groups:
>>>>>>> f652867b
        if not context.json:
            print()
            print("Package plan for package removal in environment %s:" % action["PREFIX"])
            plan.display_actions(action, index)

        if context.json and args.dry_run:
            stdout_json({
                'success': True,
                'dry_run': True,
<<<<<<< HEAD
                'actions': action_set
=======
                'actions': action_groups
>>>>>>> f652867b
            })
            return

    if not context.json:
        confirm_yn(args)

<<<<<<< HEAD
    for actions in action_set:
=======
    for actions in action_groups:
>>>>>>> f652867b
        if context.json and not context.quiet:
            with json_progress_bars():
                plan.execute_actions(actions, index, verbose=not context.quiet)
        else:
            plan.execute_actions(actions, index, verbose=not context.quiet)
            if specs:
                try:
                    with open(join(prefix, 'conda-meta', 'history'), 'a') as f:
                        f.write('# remove specs: %s\n' % ','.join(specs))
                except IOError as e:
                    if e.errno == errno.EACCES:
                        log.debug("Can't write the history file")
                    else:
                        raise

        target_prefix = actions["PREFIX"]
        if (is_private_env(prefix_to_env_name(target_prefix, context.root_prefix)) and
                linked_data(target_prefix) == {}):
            rm_rf(target_prefix)

    if args.all:
        rm_rf(prefix)

    if context.json:
        stdout_json({
            'success': True,
            'actions': actions
        })<|MERGE_RESOLUTION|>--- conflicted
+++ resolved
@@ -139,11 +139,7 @@
     if args.features:
         features = set(args.package_names)
         actions = plan.remove_features_actions(prefix, index, features)
-<<<<<<< HEAD
-        action_set = actions,
-=======
         action_groups = actions,
->>>>>>> f652867b
     elif args.all:
         if plan.is_root_prefix(prefix):
             raise CondaEnvironmentError('cannot remove root environment,\n'
@@ -151,25 +147,14 @@
         actions = {inst.PREFIX: prefix}
         for dist in sorted(iterkeys(index)):
             plan.add_unlink(actions, dist)
-<<<<<<< HEAD
-        action_set = actions,
-=======
         action_groups = actions,
->>>>>>> f652867b
     else:
         specs = specs_from_args(args.package_names)
         r = Resolve(index)
         prefix_spec_map = create_prefix_spec_map_with_deps(r, specs, prefix)
 
-<<<<<<< HEAD
-        if (context.conda_in_root
-            and plan.is_root_prefix(prefix)
-            and names_in_specs(ROOT_NO_RM, specs)
-            and not args.force):
-=======
         if (context.conda_in_root and plan.is_root_prefix(prefix) and names_in_specs(
                 ROOT_NO_RM, specs) and not args.force):
->>>>>>> f652867b
             raise CondaEnvironmentError('cannot remove %s from root environment' %
                                         ', '.join(ROOT_NO_RM))
         actions = []
@@ -178,17 +163,10 @@
             index = {dist: info for dist, info in iteritems(index)}
             actions.append(plan.remove_actions(prfx, list(spcs), index=index, force=args.force,
                                                pinned=args.pinned))
-<<<<<<< HEAD
-        action_set = tuple(actions)
-
-    delete_trash()
-    if any(plan.nothing_to_do(actions) for actions in action_set):
-=======
         action_groups = tuple(actions)
 
     delete_trash()
     if any(plan.nothing_to_do(actions) for actions in action_groups):
->>>>>>> f652867b
         if args.all:
             print("\nRemove all packages in environment %s:\n" % prefix, file=sys.stderr)
             if not context.json:
@@ -198,20 +176,12 @@
             if context.json:
                 stdout_json({
                     'success': True,
-<<<<<<< HEAD
-                    'actions': action_set
-=======
                     'actions': action_groups
->>>>>>> f652867b
                 })
             return
         raise PackageNotFoundError('', 'no packages found to remove from '
                                        'environment: %s' % prefix)
-<<<<<<< HEAD
-    for action in action_set:
-=======
     for action in action_groups:
->>>>>>> f652867b
         if not context.json:
             print()
             print("Package plan for package removal in environment %s:" % action["PREFIX"])
@@ -221,22 +191,14 @@
             stdout_json({
                 'success': True,
                 'dry_run': True,
-<<<<<<< HEAD
-                'actions': action_set
-=======
                 'actions': action_groups
->>>>>>> f652867b
             })
             return
 
     if not context.json:
         confirm_yn(args)
 
-<<<<<<< HEAD
-    for actions in action_set:
-=======
     for actions in action_groups:
->>>>>>> f652867b
         if context.json and not context.quiet:
             with json_progress_bars():
                 plan.execute_actions(actions, index, verbose=not context.quiet)
