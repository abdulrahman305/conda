# (c) Continuum Analytics, Inc. / http://continuum.io
# All Rights Reserved
#
# conda is distributed under the terms of the BSD 3-clause license.
# Consult LICENSE.txt or http://opensource.org/licenses/BSD-3-Clause.
"""conda is a tool for managing environments and packages.

conda provides the following commands:

    Information
    ===========

    info       : display information about the current install
    list       : list packages linked into a specified environment
    search     : print information about a specified package
    help       : display a list of available conda commands and their help
                 strings

    Package Management
    ==================

    create     : create a new conda environment from a list of specified
                 packages
    install    : install new packages into an existing conda environment
    update     : update packages in a specified conda environment


    Packaging
    =========

    package    : create a conda package in an environment

Additional help for each command can be accessed by using:

    conda <command> -h
"""

from __future__ import absolute_import, division, print_function, unicode_literals

import importlib
import sys
from argparse import SUPPRESS
from logging import CRITICAL, DEBUG, getLogger

from .. import __version__

log = getLogger(__name__)


def generate_parser():
    from ..cli import conda_argparse
    p = conda_argparse.ArgumentParser(
        description='conda is a tool for managing and deploying applications,'
                    ' environments and packages.',
    )
    p.add_argument(
        '-V', '--version',
        action='version',
        version='conda %s' % __version__,
        help="Show the conda version number and exit."
    )
    p.add_argument(
        "--debug",
        action="store_true",
        help=SUPPRESS,
    )
    p.add_argument(
        "--json",
        action="store_true",
        help=SUPPRESS,
    )
    sub_parsers = p.add_subparsers(
        metavar='command',
        dest='cmd',
    )
    # http://bugs.python.org/issue9253
    # http://stackoverflow.com/a/18283730/1599393
    sub_parsers.required = True

    return p, sub_parsers


def _main(*args):
    from ..base.constants import SEARCH_PATH
    from ..base.context import context
    from ..common.compat import on_win
    from ..gateways.logging import set_all_logger_level, set_verbosity
    from ..exceptions import CommandNotFoundError
    if not args:
        args = sys.argv

    if not args:
        args = sys.argv

    log.debug("conda.cli.main called with %s", args)
    if len(args) > 1:
        argv1 = args[1].strip()
        if argv1 in ('..activate', '..deactivate', '..checkenv', '..changeps1'):
            import conda.cli.activate as activate
            activate.main()
            return
        if argv1 in ('activate', 'deactivate'):

            message = "'%s' is not a conda command.\n" % argv1
            if not on_win:
                message += ' Did you mean "source %s" ?\n' % ' '.join(args[1:])

            raise CommandNotFoundError(argv1, message)

    if len(args) == 1:
        args.append('-h')

    p, sub_parsers = generate_parser()

    main_modules = ["info", "help", "list", "search", "create", "install", "update",
                    "remove", "config", "clean", "package"]
    modules = ["conda.cli.main_"+suffix for suffix in main_modules]
    for module in modules:
        imported = importlib.import_module(module)
        imported.configure_parser(sub_parsers)
        if "update" in module:
            imported.configure_parser(sub_parsers, name='upgrade')
        if "remove" in module:
            imported.configure_parser(sub_parsers, name='uninstall')

    from conda.cli.find_commands import find_commands

    def completer(prefix, **kwargs):
        return [i for i in list(sub_parsers.choices) + find_commands()
                if i.startswith(prefix)]

    # when using sys.argv, first argument is generally conda or __main__.py.  Ignore it.
    if (any(sname in args[0] for sname in ('conda', 'conda.exe',
                                           '__main__.py', 'conda-script.py')) and
            (args[1] in main_modules + find_commands() or args[1].startswith('-'))):
        log.debug("Ignoring first argument (%s), as it is not a subcommand", args[0])
        args = args[1:]

    sub_parsers.completer = completer
    args = p.parse_args(args)

<<<<<<< HEAD
    context._set_argparse_args(args)
=======
    context.__init__(SEARCH_PATH, 'conda', args)
>>>>>>> 12a13824

    if getattr(args, 'json', False):
        # # Silence logging info to avoid interfering with JSON output
        # for logger in Logger.manager.loggerDict:
        #     if logger not in ('fetch', 'progress'):
        #         getLogger(logger).setLevel(CRITICAL + 1)
        for logger in ('print', 'dotupdate', 'stdoutlog', 'stderrlog'):
            getLogger(logger).setLevel(CRITICAL + 1)

    if context.debug:
        set_all_logger_level(DEBUG)
    elif context.verbosity:
        set_verbosity(context.verbosity)
        log.debug("verbosity set to %s", context.verbosity)

    exit_code = args.func(args, p)
    if isinstance(exit_code, int):
        return exit_code


def main(*args):
    from ..exceptions import conda_exception_handler
    return conda_exception_handler(_main, *args)


if __name__ == '__main__':
    main()<|MERGE_RESOLUTION|>--- conflicted
+++ resolved
@@ -139,11 +139,7 @@
     sub_parsers.completer = completer
     args = p.parse_args(args)
 
-<<<<<<< HEAD
-    context._set_argparse_args(args)
-=======
     context.__init__(SEARCH_PATH, 'conda', args)
->>>>>>> 12a13824
 
     if getattr(args, 'json', False):
         # # Silence logging info to avoid interfering with JSON output
