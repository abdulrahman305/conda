--- conflicted
+++ resolved
@@ -6,11 +6,7 @@
 from logging import getLogger
 import os
 import sys
-<<<<<<< HEAD
 from traceback import format_exception_only, format_exception
-=======
-from traceback import format_exc, format_exception, format_exception_only
->>>>>>> 1b663653
 
 from . import CondaError, CondaExitZero, CondaMultiError, text_type
 from ._vendor.auxlib.entity import EntityEncoder
@@ -606,7 +602,6 @@
         raise error
 
 
-<<<<<<< HEAD
 def print_conda_exception(exc_val, exc_tb=None):
     from .base.context import context
     if context.debug or context.verbosity > 0:
@@ -629,39 +624,6 @@
         exc_type = type(exc_val)
     if exc_tb:
         formatted_exception = format_exception(exc_type, exc_val, exc_tb)
-=======
-    stdoutlog = getLogger('conda.stdout')
-    stderrlog = getLogger('conda.stderr')
-    if context.json:
-        import json
-        map_dump = exception.dump_map()
-        json_exception = json.dumps(map_dump, indent=2, sort_keys=True, cls=EntityEncoder)
-        stdoutlog.info("%s\n" % json_exception)
-    else:
-        stderrlog.info("\n%r\n", exception)
-
-
-def _calculate_ask_do_upload(context):
-    try:
-        isatty = os.isatty(0) or on_win
-    except Exception as e:
-        log.debug('%r', e)
-        # given how the rest of this function is constructed, better to assume True here
-        isatty = True
-
-    if context.report_errors is False:
-        ask_for_upload = False
-        do_upload = False
-    elif context.report_errors is True or context.always_yes:
-        ask_for_upload = False
-        do_upload = True
-    elif context.json or context.quiet:
-        ask_for_upload = False
-        do_upload = not context.offline and context.always_yes
-    elif not isatty:
-        ask_for_upload = False
-        do_upload = not context.offline and context.always_yes
->>>>>>> 1b663653
     else:
         formatted_exception = format_exception_only(exc_type, exc_val)
     return ''.join(formatted_exception)
@@ -776,7 +738,6 @@
             message_builder.append(
                 "An unexpected error has occurred. Conda has prepared the above report."
             )
-<<<<<<< HEAD
 
             self.out_stream.write('\n'.join(message_builder))
 
@@ -805,82 +766,6 @@
         else:
             ask_for_upload = True
             do_upload = False
-=======
-            message_builder.append(
-                "Would you like conda to send this report to the core maintainers?"
-            )
-            message_builder.append(
-                "[y/N]: "
-            )
-        sys.stderr.write('\n'.join(message_builder))
-        if ask_for_upload:
-            try:
-                stdin = timeout(40, input)
-                do_upload = stdin and boolify(stdin)
-
-            except Exception as e:  # pragma: no cover
-                log.debug('%r', e)
-                do_upload = False
-
-    return do_upload, ask_for_upload, stdin
-
-
-def _execute_upload(context, error_report):
-    headers = {
-        'User-Agent': context.user_agent,
-    }
-    _timeout = context.remote_connect_timeout_secs, context.remote_read_timeout_secs
-    data = json.dumps(error_report, sort_keys=True, cls=EntityEncoder) + '\n'
-    response = None
-    try:
-        # requests does not follow HTTP standards for redirects of non-GET methods
-        # That is, when following a 301 or 302, it turns a POST into a GET.
-        # And no way to disable.  WTF
-        import requests
-        redirect_counter = 0
-        url = context.error_upload_url
-        response = requests.post(url, headers=headers, timeout=_timeout, data=data,
-                                 allow_redirects=False)
-        response.raise_for_status()
-        while response.status_code in (301, 302) and response.headers.get('Location'):
-            url = response.headers['Location']
-            response = requests.post(url, headers=headers, timeout=_timeout, data=data,
-                                     allow_redirects=False)
-            response.raise_for_status()
-            redirect_counter += 1
-            if redirect_counter > 15:
-                raise CondaError("Redirect limit exceeded")
-        log.debug("upload response status: %s", response and response.status_code)
-    except Exception as e:  # pragma: no cover
-        log.info('%r', e)
-    try:
-        if response and response.ok:
-            sys.stderr.write("Upload successful.\n")
-        else:
-            sys.stderr.write("Upload did not complete.")
-            if response and response.status_code:
-                sys.stderr.write(" HTTP %s" % response.status_code)
-            sys.stderr.write("\n")
-    except Exception as e:
-        log.debug("%r" % e)
-
-
-def _format_exc():
-    etype, value, traceback = sys.exc_info()
-    try:
-        formatted_exception = format_exception(etype, value, traceback)
-    except AttributeError:  # pragma: no cover
-        if sys.version_info[:2] == (3, 4):
-            # AttributeError: 'NoneType' object has no attribute '__context__'
-            formatted_exception = format_exception_only(etype, value)
-        else:
-            raise
-    return ''.join(formatted_exception)
-
-
-def print_unexpected_error_message(e):
-    traceback = _format_exc()
->>>>>>> 1b663653
 
         return ask_for_upload, do_upload
 
@@ -952,7 +837,6 @@
                 "    $ conda config --set report_errors true\n"
                 "\n"
             )
-<<<<<<< HEAD
         elif ask_for_upload:
             self.out_stream.write(
                 "\n"
@@ -964,61 +848,6 @@
         elif ask_response is None and ask_for_upload:
             # means timeout was reached for `input`
             self.out_stream.write('\nTimeout reached. No report sent.\n')
-=======
-    elif ask_for_upload and stdin is None:
-        # means timeout was reached for `input`
-        sys.stderr.write('\nTimeout reached. No report sent.\n')
-    elif ask_for_upload:
-        sys.stderr.write(
-            "\n"
-            "No report sent. To permanently opt-out, use\n"
-            "\n"
-            "    $ conda config --set report_errors false\n"
-            "\n"
-        )
-
-
-def maybe_raise(error, context):
-    if isinstance(error, CondaMultiError):
-        groups = groupby(lambda e: isinstance(e, ClobberError), error.errors)
-        clobber_errors = groups.get(True, ())
-        non_clobber_errors = groups.get(False, ())
-        if clobber_errors:
-            if context.path_conflict == PathConflict.prevent and not context.clobber:
-                raise error
-            elif context.path_conflict == PathConflict.warn and not context.clobber:
-                print_conda_exception(CondaMultiError(clobber_errors))
-        if non_clobber_errors:
-            raise CondaMultiError(non_clobber_errors)
-    elif isinstance(error, ClobberError):
-        if context.path_conflict == PathConflict.prevent and not context.clobber:
-            raise error
-        elif context.path_conflict == PathConflict.warn and not context.clobber:
-            print_conda_exception(error)
-    else:
-        raise error
-
-
-def handle_exception(e):
-    return_code = getattr(e, 'return_code', None)
-    if return_code == 0:
-        return 0
-    elif isinstance(e, CondaError):
-        from .base.context import context
-        if context.debug or context.verbosity > 0:
-            sys.stderr.write('%r\n' % e)
-            sys.stderr.write(_format_exc())
-            sys.stderr.write('\n')
-        else:
-            print_conda_exception(e)
-        return return_code if return_code else 1
-    elif isinstance(e, KeyboardInterrupt):
-        print_conda_exception(CondaError("KeyboardInterrupt"))
-        return 1
-    else:
-        print_unexpected_error_message(e)
-        return return_code if return_code else 1
->>>>>>> 1b663653
 
 
 def conda_exception_handler(func, *args, **kwargs):
