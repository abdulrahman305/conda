# -*- coding: utf-8 -*-
from __future__ import absolute_import, division, print_function, unicode_literals

import errno
import sys
from errno import EACCES, EEXIST, ENOENT, EPERM
from itertools import chain
from logging import getLogger
from os import W_OK, access, chmod, getpid, listdir, lstat, makedirs, rename, unlink, walk
from os.path import abspath, basename, dirname, isdir, isfile, islink, join, lexists
from shutil import rmtree
from stat import S_IEXEC, S_IMODE, S_ISDIR, S_ISLNK, S_ISREG, S_IWRITE
from time import sleep
from uuid import uuid4

from ..compat import lchmod, text_type
from ..utils import on_win

__all__ = ["rm_rf", "exp_backoff_fn", "try_write"]

log = getLogger(__name__)


def try_write(dir_path, heavy=False):
    """Test write access to a directory.

    Args:
        dir_path (str): directory to test write access
        heavy (bool): Actually create and delete a file, or do a faster os.access test.
           https://docs.python.org/dev/library/os.html?highlight=xattr#os.access

    Returns:
        bool

    """
    if not isdir(dir_path):
        return False
    if on_win or heavy:
        # try to create a file to see if `dir_path` is writable, see #2151
        temp_filename = join(dir_path, '.conda-try-write-%d' % getpid())
        try:
            with open(temp_filename, mode='wb') as fo:
                fo.write(b'This is a test file.\n')
            backoff_unlink(temp_filename)
            return True
        except (IOError, OSError):
            return False
        finally:
            backoff_unlink(temp_filename)
    else:
        return access(dir_path, W_OK)


def backoff_unlink(file_or_symlink_path):
    def _unlink(path):
        make_writable(path)
        unlink(path)

    try:
        exp_backoff_fn(lambda f: lexists(f) and _unlink(f), file_or_symlink_path)
    except (IOError, OSError) as e:
        if e.errno not in (ENOENT,):
            # errno.ENOENT File not found error / No such file or directory
            raise


def backoff_rmdir(dirpath):
    if not isdir(dirpath):
        return

    # shutil.rmtree:
    #   if onerror is set, it is called to handle the error with arguments (func, path, exc_info)
    #     where func is os.listdir, os.remove, or os.rmdir;
    #     path is the argument to that function that caused it to fail; and
    #     exc_info is a tuple returned by sys.exc_info() ==> (type, value, traceback).
    def retry(func, path, exc_info):
        if getattr(exc_info[1], 'errno', None) == ENOENT:
            return
        recursive_make_writable(dirname(path))
        func(path)

    def _rmdir(path):
        try:
            recursive_make_writable(path)
            exp_backoff_fn(rmtree, path, onerror=retry)
        except (IOError, OSError) as e:
            if e.errno == ENOENT:
                log.debug("no such file or directory: %s", path)
            else:
                raise

    for root, dirs, files in walk(dirpath, topdown=False):
        for file in files:
            backoff_unlink(join(root, file))
        for dir in dirs:
            _rmdir(join(root, dir))

    _rmdir(dirpath)


def make_writable(path):
    try:
        mode = lstat(path).st_mode
        if S_ISDIR(mode):
            chmod(path, S_IMODE(mode) | S_IWRITE | S_IEXEC)
        elif S_ISREG(mode):
            chmod(path, S_IMODE(mode) | S_IWRITE)
        elif S_ISLNK(mode):
            lchmod(path, S_IMODE(mode) | S_IWRITE)
        else:
            log.debug("path cannot be made writable: %s", path)
    except Exception as e:
        eno = getattr(e, 'errno', None)
        if eno in (ENOENT,):
            log.debug("tried to make writable, but didn't exist: %s", path)
            raise
        elif eno in (EACCES, EPERM):
            log.debug("tried make writable but failed: %s\n%r", path, e)
        else:
            log.warn("Error making path writable: %s\n%r", path, e)
            raise


def recursive_make_writable(path):
    # The need for this function was pointed out at
    #   https://github.com/conda/conda/issues/3266#issuecomment-239241915
    # Especially on windows, file removal will often fail because it is marked read-only
    if isdir(path):
        for root, dirs, files in walk(path):
            for path in chain.from_iterable((files, dirs)):
                try:
                    exp_backoff_fn(make_writable, join(root, path))
                except (IOError, OSError) as e:
                    if e.errno == ENOENT:
                        log.debug("no such file or directory: %s", path)
                    else:
                        raise
    else:
        exp_backoff_fn(make_writable, path)


def exp_backoff_fn(fn, *args, **kwargs):
    """Mostly for retrying file operations that fail on Windows due to virus scanners"""
    if not on_win:
        return fn(*args, **kwargs)

    import random
    # with max_tries = 6, max total time ~= 3.2 sec
    # with max_tries = 7, max total time ~= 6.5 sec
    max_tries = 7
    for n in range(max_tries):
        try:
            result = fn(*args, **kwargs)
        except (OSError, IOError) as e:
            log.debug(repr(e))
            if e.errno in (EPERM, EACCES):
                if n == max_tries-1:
                    raise
                sleep_time = ((2 ** n) + random.random()) * 0.1
                caller_frame = sys._getframe(1)
                log.debug("retrying %s/%s %s() in %g sec",
                          basename(caller_frame.f_code.co_filename),
                          caller_frame.f_lineno, fn.__name__,
                          sleep_time)
                sleep(sleep_time)
            elif e.errno in (ENOENT,):
                # errno.ENOENT File not found error / No such file or directory
                raise
            else:
                log.warn("Uncaught backoff with errno %d", e.errno)
                raise
        else:
            return result


def rm_rf(path, max_retries=5, trash=True):
    """
    Completely delete path
    max_retries is the number of times to retry on failure. The default is 5. This only applies
    to deleting a directory.
    If removing path fails and trash is True, files will be moved to the trash directory.
    """
    try:
        path = abspath(path)
        log.debug("rm_rf %s", path)
        if isdir(path):
            try:
                # On Windows, always move to trash first.
                if trash and on_win:
                    move_result = move_path_to_trash(path, preclean=False)
                    if move_result:
                        return True
                backoff_rmdir(path)
            finally:
                # If path was removed, ensure it's not in linked_data_
<<<<<<< HEAD
                if not isdir(path):
                    from ..core.linked_data import delete_prefix_from_linked_data
                    delete_prefix_from_linked_data(path)
        elif lexists(path):
=======
                if islink(path) or isfile(path):
                    from conda.install import delete_linked_data_any
                    delete_linked_data_any(path)
        if lexists(path):
>>>>>>> 452f8a10
            try:
                backoff_unlink(path)
                return True
            except (OSError, IOError) as e:
                log.debug("%r errno %d\nCannot unlink %s.", e, e.errno, path)
                if trash:
                    move_result = move_path_to_trash(path)
                    if move_result:
                        return True
                log.info("Failed to remove %s.", path)

        else:
            log.debug("rm_rf failed. Not a link, file, or directory: %s", path)
        return True
    finally:
        if lexists(path):
            log.info("rm_rf failed for %s", path)
            return False


def delete_trash(prefix=None):
    from ..base.context import context
    for pkg_dir in context.pkgs_dirs:
        trash_dir = join(pkg_dir, '.trash')
        if not lexists(trash_dir):
            log.debug("Trash directory %s doesn't exist. Moving on.", trash_dir)
            continue
        log.debug("removing trash for %s", trash_dir)
        for p in listdir(trash_dir):
            path = join(trash_dir, p)
            try:
                if isdir(path):
                    backoff_rmdir(path)
                else:
                    backoff_unlink(path)
            except (IOError, OSError) as e:
                log.info("Could not delete path in trash dir %s\n%r", path, e)
        if listdir(trash_dir):
            log.info("Unable to clean trash directory %s", trash_dir)


def move_to_trash(prefix, f, tempdir=None):
    """
    Move a file or folder f from prefix to the trash

    tempdir is a deprecated parameter, and will be ignored.

    This function is deprecated in favor of `move_path_to_trash`.
    """
    return move_path_to_trash(join(prefix, f) if f else prefix)


def move_path_to_trash(path, preclean=True):
    """
    Move a path to the trash
    """
    from ..base.context import context
    for pkg_dir in context.pkgs_dirs:
        trash_dir = join(pkg_dir, '.trash')

        try:
            makedirs(trash_dir)
        except (IOError, OSError) as e1:
            if e1.errno != EEXIST:
                continue

        trash_file = join(trash_dir, text_type(uuid4()))

        try:
            rename(path, trash_file)
        except (IOError, OSError) as e:
            log.debug("Could not move %s to %s.\n%r", path, trash_file, e)
        else:
            log.debug("Moved to trash: %s", path)
            from ..core.linked_data import delete_prefix_from_linked_data
            delete_prefix_from_linked_data(path)
            return True

    return False


def yield_lines(path):
    """Generator function for lines in file.  Empty generator if path does not exist.

    Args:
        path (str): path to file

    Returns:
        iterator: each line in file, not starting with '#'

    """
    try:
        with open(path) as fh:
            for line in fh:
                line = line.strip()
                if not line or line.startswith('#'):
                    continue
                yield line
    except (IOError, OSError) as e:
        if e.errno == errno.ENOENT:
            raise StopIteration
        else:
            raise<|MERGE_RESOLUTION|>--- conflicted
+++ resolved
@@ -193,17 +193,10 @@
                 backoff_rmdir(path)
             finally:
                 # If path was removed, ensure it's not in linked_data_
-<<<<<<< HEAD
-                if not isdir(path):
+                if islink(path) or isfile(path):
                     from ..core.linked_data import delete_prefix_from_linked_data
                     delete_prefix_from_linked_data(path)
-        elif lexists(path):
-=======
-                if islink(path) or isfile(path):
-                    from conda.install import delete_linked_data_any
-                    delete_linked_data_any(path)
         if lexists(path):
->>>>>>> 452f8a10
             try:
                 backoff_unlink(path)
                 return True
