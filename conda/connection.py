--- conflicted
+++ resolved
@@ -6,27 +6,11 @@
 
 from __future__ import absolute_import, division, print_function, unicode_literals
 
-<<<<<<< HEAD
 from logging import getLogger
 import platform
 
 from requests import Session, __version__ as REQUESTS_VERSION
 from requests.adapters import BaseAdapter, HTTPAdapter
-=======
-from base64 import b64decode
-import cgi
-from email.utils import formatdate
-import ftplib
-from io import BytesIO
-import json
-from logging import getLogger
-from mimetypes import guess_type
-import os
-from os import lstat
-import platform
-import requests
-from requests.adapters import HTTPAdapter
->>>>>>> 12a13824
 from requests.auth import AuthBase, _basic_auth_str
 from requests.cookies import extract_cookies_to_jar
 from requests.models import Response
@@ -39,12 +23,7 @@
 from ._vendor.auxlib.ish import dals
 from .base.constants import CONDA_HOMEPAGE_URL
 from .base.context import context
-<<<<<<< HEAD
 from .common.compat import iteritems
-=======
-from .common.compat import ensure_binary
-from .common.disk import rm_rf
->>>>>>> 12a13824
 from .common.url import (add_username_and_password, get_proxy_username_and_pass,
                          split_anaconda_token, urlparse)
 from .exceptions import ProxyError
@@ -226,385 +205,4 @@
         _response.history.append(response)
         _response.request = prep
 
-<<<<<<< HEAD
-        return _response
-=======
-        return _response
-
-
-class S3Adapter(requests.adapters.BaseAdapter):
-
-    def __init__(self):
-        super(S3Adapter, self).__init__()
-        self._temp_file = None
-
-    def send(self, request, stream=None, timeout=None, verify=None, cert=None, proxies=None):
-
-        resp = requests.models.Response()
-        resp.status_code = 200
-        resp.url = request.url
-
-        try:
-            import boto
-
-            # silly patch for AWS because
-            # TODO: remove or change to warning once boto >2.39.0 is released
-            # https://github.com/boto/boto/issues/2617
-            from boto.pyami.config import Config, ConfigParser
-
-            def get(self, section, name, default=None, **kw):
-                try:
-                    val = ConfigParser.get(self, section, name, **kw)
-                except:
-                    val = default
-                return val
-
-            Config.get = get
-
-        except ImportError:
-            stderrlog.info('\nError: boto is required for S3 channels. '
-                           'Please install it with `conda install boto`\n'
-                           'Make sure to run `source deactivate` if you '
-                           'are in a conda environment.\n')
-            resp.status_code = 404
-            return resp
-
-        conn = boto.connect_s3()
-
-        bucket_name, key_string = url_to_s3_info(request.url)
-
-        # Get the bucket without validation that it exists and that we have
-        # permissions to list its contents.
-        bucket = conn.get_bucket(bucket_name, validate=False)
-
-        try:
-            key = bucket.get_key(key_string)
-        except boto.exception.S3ResponseError as exc:
-            # This exception will occur if the bucket does not exist or if the
-            # user does not have permission to list its contents.
-            resp.status_code = 404
-            resp.raw = exc
-            return resp
-
-        if key and key.exists:
-            modified = key.last_modified
-            content_type = key.content_type or "text/plain"
-            resp.headers = requests.structures.CaseInsensitiveDict({
-                "Content-Type": content_type,
-                "Content-Length": key.size,
-                "Last-Modified": modified,
-            })
-
-            _, self._temp_file = tempfile.mkstemp()
-            key.get_contents_to_filename(self._temp_file)
-            f = open(self._temp_file, 'rb')
-            resp.raw = f
-            resp.close = resp.raw.close
-        else:
-            resp.status_code = 404
-
-        return resp
-
-    def close(self):
-        if self._temp_file:
-            rm_rf(self._temp_file)
-
-
-class LocalFSAdapter(requests.adapters.BaseAdapter):
-
-    def send(self, request, stream=None, timeout=None, verify=None, cert=None, proxies=None):
-        pathname = url_to_path(request.url)
-
-        resp = Response()
-        resp.status_code = 200
-        resp.url = request.url
-
-        try:
-            stats = lstat(pathname)
-        except (IOError, OSError) as exc:
-            resp.status_code = 404
-            message = {
-                "error": "file does not exist",
-                "path": pathname,
-                "exception": repr(exc),
-            }
-            fh = SpooledTemporaryFile()
-            fh.write(ensure_binary(json.dumps(message)))
-            fh.seek(0)
-            resp.raw = fh
-            resp.close = resp.raw.close
-        else:
-            modified = formatdate(stats.st_mtime, usegmt=True)
-            content_type = guess_type(pathname)[0] or "text/plain"
-            resp.headers = CaseInsensitiveDict({
-                "Content-Type": content_type,
-                "Content-Length": stats.st_size,
-                "Last-Modified": modified,
-            })
-
-            resp.raw = open(pathname, "rb")
-            resp.close = resp.raw.close
-        return resp
-
-    def close(self):
-        pass
-
-
-# Taken from requests-ftp
-# (https://github.com/Lukasa/requests-ftp/blob/master/requests_ftp/ftp.py)
-
-# Copyright 2012 Cory Benfield
-
-# Licensed under the Apache License, Version 2.0 (the "License");
-# you may not use this file except in compliance with the License.
-# You may obtain a copy of the License at
-#
-#     http://www.apache.org/licenses/LICENSE-2.0
-#
-# Unless required by applicable law or agreed to in writing, software
-# distributed under the License is distributed on an "AS IS" BASIS,
-# WITHOUT WARRANTIES OR CONDITIONS OF ANY KIND, either express or implied.
-# See the License for the specific language governing permissions and
-# limitations under the License.
-
-class FTPAdapter(requests.adapters.BaseAdapter):
-    '''A Requests Transport Adapter that handles FTP urls.'''
-    def __init__(self):
-        super(FTPAdapter, self).__init__()
-
-        # Build a dictionary keyed off the methods we support in upper case.
-        # The values of this dictionary should be the functions we use to
-        # send the specific queries.
-        self.func_table = {'LIST': self.list,
-                           'RETR': self.retr,
-                           'STOR': self.stor,
-                           'NLST': self.nlst,
-                           'GET': self.retr}
-
-    def send(self, request, **kwargs):
-        '''Sends a PreparedRequest object over FTP. Returns a response object.
-        '''
-        # Get the authentication from the prepared request, if any.
-        auth = self.get_username_password_from_header(request)
-
-        # Next, get the host and the path.
-        host, port, path = self.get_host_and_path_from_url(request)
-
-        # Sort out the timeout.
-        timeout = kwargs.get('timeout', None)
-        if not isinstance(timeout, int):
-            # https://github.com/conda/conda/pull/3392
-            timeout = 10
-
-        # Establish the connection and login if needed.
-        self.conn = ftplib.FTP()
-        self.conn.connect(host, port, timeout)
-
-        if auth is not None:
-            self.conn.login(auth[0], auth[1])
-        else:
-            self.conn.login()
-
-        # Get the method and attempt to find the function to call.
-        resp = self.func_table[request.method](path, request)
-
-        # Return the response.
-        return resp
-
-    def close(self):
-        '''Dispose of any internal state.'''
-        # Currently this is a no-op.
-        pass
-
-    def list(self, path, request):
-        '''Executes the FTP LIST command on the given path.'''
-        data = StringIO()
-
-        # To ensure the StringIO gets cleaned up, we need to alias its close
-        # method to the release_conn() method. This is a dirty hack, but there
-        # you go.
-        data.release_conn = data.close
-
-        self.conn.cwd(path)
-        code = self.conn.retrbinary('LIST', data_callback_factory(data))
-
-        # When that call has finished executing, we'll have all our data.
-        response = build_text_response(request, data, code)
-
-        # Close the connection.
-        self.conn.close()
-
-        return response
-
-    def retr(self, path, request):
-        '''Executes the FTP RETR command on the given path.'''
-        data = BytesIO()
-
-        # To ensure the BytesIO gets cleaned up, we need to alias its close
-        # method. See self.list().
-        data.release_conn = data.close
-
-        code = self.conn.retrbinary('RETR ' + path, data_callback_factory(data))
-
-        response = build_binary_response(request, data, code)
-
-        # Close the connection.
-        self.conn.close()
-
-        return response
-
-    def stor(self, path, request):
-        '''Executes the FTP STOR command on the given path.'''
-
-        # First, get the file handle. We assume (bravely)
-        # that there is only one file to be sent to a given URL. We also
-        # assume that the filename is sent as part of the URL, not as part of
-        # the files argument. Both of these assumptions are rarely correct,
-        # but they are easy.
-        data = parse_multipart_files(request)
-
-        # Split into the path and the filename.
-        path, filename = os.path.split(path)
-
-        # Switch directories and upload the data.
-        self.conn.cwd(path)
-        code = self.conn.storbinary('STOR ' + filename, data)
-
-        # Close the connection and build the response.
-        self.conn.close()
-
-        response = build_binary_response(request, BytesIO(), code)
-
-        return response
-
-    def nlst(self, path, request):
-        '''Executes the FTP NLST command on the given path.'''
-        data = StringIO()
-
-        # Alias the close method.
-        data.release_conn = data.close
-
-        self.conn.cwd(path)
-        code = self.conn.retrbinary('NLST', data_callback_factory(data))
-
-        # When that call has finished executing, we'll have all our data.
-        response = build_text_response(request, data, code)
-
-        # Close the connection.
-        self.conn.close()
-
-        return response
-
-    def get_username_password_from_header(self, request):
-        '''Given a PreparedRequest object, reverse the process of adding HTTP
-        Basic auth to obtain the username and password. Allows the FTP adapter
-        to piggyback on the basic auth notation without changing the control
-        flow.'''
-        auth_header = request.headers.get('Authorization')
-
-        if auth_header:
-            # The basic auth header is of the form 'Basic xyz'. We want the
-            # second part. Check that we have the right kind of auth though.
-            encoded_components = auth_header.split()[:2]
-            if encoded_components[0] != 'Basic':
-                raise AuthenticationError('Invalid form of Authentication used.')
-            else:
-                encoded = encoded_components[1]
-
-            # Decode the base64 encoded string.
-            decoded = b64decode(encoded)
-
-            # The string is of the form 'username:password'. Split on the
-            # colon.
-            components = decoded.split(':')
-            username = components[0]
-            password = components[1]
-            return (username, password)
-        else:
-            # No auth header. Return None.
-            return None
-
-    def get_host_and_path_from_url(self, request):
-        '''Given a PreparedRequest object, split the URL in such a manner as to
-        determine the host and the path. This is a separate method to wrap some
-        of urlparse's craziness.'''
-        url = request.url
-        # scheme, netloc, path, params, query, fragment = urlparse(url)
-        parsed = urlparse(url)
-        path = parsed.path
-
-        # If there is a slash on the front of the path, chuck it.
-        if path[0] == '/':
-            path = path[1:]
-
-        host = parsed.hostname
-        port = parsed.port or 0
-
-        return (host, port, path)
-
-
-def data_callback_factory(variable):
-    '''Returns a callback suitable for use by the FTP library. This callback
-    will repeatedly save data into the variable provided to this function. This
-    variable should be a file-like structure.'''
-    def callback(data):
-        variable.write(data)
-        return
-
-    return callback
-
-
-def build_text_response(request, data, code):
-    '''Build a response for textual data.'''
-    return build_response(request, data, code, 'ascii')
-
-
-def build_binary_response(request, data, code):
-    '''Build a response for data whose encoding is unknown.'''
-    return build_response(request, data, code,  None)
-
-
-def build_response(request, data, code, encoding):
-    '''Builds a response object from the data returned by ftplib, using the
-    specified encoding.'''
-    response = requests.Response()
-
-    response.encoding = encoding
-
-    # Fill in some useful fields.
-    response.raw = data
-    response.url = request.url
-    response.request = request
-    response.status_code = int(code.split()[0])
-
-    # Make sure to seek the file-like raw object back to the start.
-    response.raw.seek(0)
-
-    # Run the response hook.
-    response = requests.hooks.dispatch_hook('response', request.hooks, response)
-    return response
-
-
-def parse_multipart_files(request):
-    '''Given a prepared reqest, return a file-like object containing the
-    original data. This is pretty hacky.'''
-    # Start by grabbing the pdict.
-    _, pdict = cgi.parse_header(request.headers['Content-Type'])
-
-    # Now, wrap the multipart data in a BytesIO buffer. This is annoying.
-    buf = BytesIO()
-    buf.write(request.body)
-    buf.seek(0)
-
-    # Parse the data. Simply take the first file.
-    data = cgi.parse_multipart(buf, pdict)
-    _, filedata = data.popitem()
-    buf.close()
-
-    # Get a BytesIO now, and write the file into it.
-    buf = BytesIO()
-    buf.write(''.join(filedata))
-    buf.seek(0)
-
-    return buf
->>>>>>> 12a13824
+        return _response