--- conflicted
+++ resolved
@@ -1,10 +1,5 @@
-<<<<<<< HEAD
-﻿#!/usr/bin/env python
-# (c) 2012-2014 Continuum Analytics, Inc. / http://continuum.io
-=======
 #!/usr/bin/env python
 # (c) 2012-2015 Continuum Analytics, Inc. / http://continuum.io
->>>>>>> c8f3764c
 # All Rights Reserved
 #
 # conda is distributed under the terms of the BSD 3-clause license.
