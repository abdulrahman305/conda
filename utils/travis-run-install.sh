#!/usr/bin/env bash
# NOTE: this script should be sourced instead of executed

# turn ON immediate error termination
set -e
# turn ON verbose printing of commands/results
set -x

# # # # # # # # # # # # # # # # # # # # # # # # # # # # # # # # # # # # # #
# # # # # # # # # # # # # # # # # # # # # # # # # # # # # # # # # # # # # #
# #                                                                     # #
# # TRAVIS CI INSTALL                                                   # #
# #                                                                     # #
# # # # # # # # # # # # # # # # # # # # # # # # # # # # # # # # # # # # # #
# # # # # # # # # # # # # # # # # # # # # # # # # # # # # # # # # # # # # #

###########################################################################
# HELPER FUNCTIONS                                                        #
osx_setup() {
    echo "OSX SETUP"

    # update Homebrew basics
    brew update || brew update

    # install/update openssl
    if [[ $(brew list | grep openssl) ]]; then
        brew outdated openssl || brew upgrade openssl
    else
        brew install openssl
    fi

    # test for shells before trying to install them
    if [[ $(brew list | grep dash) ]]; then
        brew outdated dash || brew upgrade dash
    else
        brew install dash
    fi
    if [[ $(brew list | grep zsh) ]]; then
        brew outdated zsh || brew upgrade zsh
    else
        brew install zsh
    fi
    if [[ $(brew list | grep ksh) ]]; then
        brew outdated ksh || brew upgrade ksh
    else
        brew install ksh
    fi
    if [[ $(brew list | grep tcsh) ]]; then
        brew outdated tcsh || brew upgrade tcsh
    else
        brew install tcsh
    fi
    # pure csh is not available via brew, but since many users of
    # csh are actually using tcsh whether they know it or not this
    # is a decent substitute
    if [[ $(which csh) ]]; then
        :
    else
        ln -s "$(which tcsh)" "$(which tcsh | sed 's|tcsh|csh|')"
    fi
    # no posh or substitute available via brew

    # install pyenv
    if [[ -d "${HOME}/.pyenv" ]]; then
        :
    else
        git clone "https://github.com/yyuu/pyenv.git" "${HOME}/.pyenv"
    fi
    PYENV_ROOT="${HOME}/.pyenv"
    PATH=$(./shell/envvar_cleanup.bash "$PYENV_ROOT/bin:$PATH" -d)
    export PATH
    eval "$(pyenv init -)"

    # install the specified python version
    case "$PYTHON_VERSION" in
        '2.7')
            curl -O https://bootstrap.pypa.io/get-pip.py
            python get-pip.py --user
            ;;
        '3.4')
            pyenv install 3.4.4
            pyenv global 3.4.4
            ;;
        '3.5')
            pyenv install 3.5.1
            pyenv global 3.5.1
            ;;
    esac
    pyenv rehash
<<<<<<< HEAD

    PYTHON_EXE="$(pyenv which python)"
    export PYTHON_EXE

    echo "END OSX SETUP"
}


linux_setup() {
    echo "LINUX SETUP"

    PYTHON_EXE="$(which python)"
    export PYTHON_EXE

    echo "END LINUX SETUP"
=======
    export PYTHON_EXE="$(pyenv which python)"
    rvm get head
>>>>>>> ac6e2d30
}


python_install() {
    echo "PYTHON INSTALL"

    case "$(uname -s)" in
        'Darwin')
            osx_setup
            ;;
        'Linux')
            linux_setup
            ;;
        *)  ;;
    esac

    # install/upgrade basic dependencies
    python -m pip install -U psutil ruamel.yaml pycosat pycrypto
    case "${TRAVIS_PYTHON_VERSION:-PYTHON_VERSION}" in
        '2.7')
            python -m pip install -U enum34 futures;;
        *)  ;;
    esac

    echo "END PYTHON INSTALL"
}


flake8_extras() {
    echo "FLAKE8 EXTRAS"

    # install/update flake8 dependencies
    python -m pip install -U flake8

    echo "END FLAKE8 EXTRAS"
}


test_extras() {
    echo "TEST EXTRAS"

    # install/upgrade unittest dependencies
    python -m pip install -U mock pytest pytest-cov pytest-timeout radon \
                             responses anaconda-client nbformat

    echo "END TEST EXTRAS"
}


miniconda_install() {
    echo "MINICONDA INSTALL"

    [[ -f "${HOME}/.condarc" ]] && rm -f "${HOME}/.condarc"

    # get, install, and verify miniconda
    if [[ ! -d "${HOME}/miniconda" ]]; then
        if [[ ! -f "${HOME}/miniconda.sh" ]]; then
            case "$(uname -s)" in
                'Darwin')
                    MINICONDA_URL="Miniconda3-4.0.5-MacOSX-x86_64.sh"
                    ;;
                'Linux')
                    MINICONDA_URL="Miniconda3-4.0.5-Linux-x86_64.sh"
                    ;;
                *)  ;;
            esac
            curl "http://repo.continuum.io/miniconda/${MINICONDA_URL}" -o "${HOME}/miniconda.sh"
        fi

        bash "${HOME}/miniconda.sh" -bfp "${HOME}/miniconda"
    fi
    PATH="${HOME}/miniconda/bin:${PATH}"
    export PATH
    hash -r
    which -a conda
    # this causes issues with Miniconda3 4.0.5
    # python -m conda info
    # this does not cause issues with Miniconda3 4.0.5
    conda info

    # install and verify pip
    conda install -y -q pip
    which -a pip

    # verify python
    which -a python

    # disable automatic updates
    conda config --set auto_update_conda false

    echo "END MINICONDA INSTALL"
}


conda_build_extras() {
    echo "CONDA BUILD EXTRAS"

    # install conda (the repo exists at $PWD)
    python setup.py install
    conda info

    # install conda-build test dependencies
    conda install -y -q pytest pytest-cov pytest-timeout mock
    python -m pip install pytest-capturelog
    conda install -y -q anaconda-client numpy
    conda install -y -q -c conda-forge perl pytest-xdist
    conda config --set add_pip_as_python_dependency true

    # install conda-build runtime dependencies
    case "$(uname -s)" in
        'Darwin')
            conda install -y -q filelock jinja2
            ;;
        'Linux')
            conda install -y -q filelock jinja2 patchelf
            ;;
        *)  ;;
    esac

    # install conda-build
    if [[ ! -d ./conda-build ]]; then
        git clone -b "${CONDA_BUILD}" --single-branch --depth 1000 https://github.com/conda/conda-build.git
    fi
    pushd conda-build
    python setup.py install
    conda info
    popd

    # get conda-build test recipe
    if [[ ! -d ./conda_build_test_recipe ]]; then
        git clone https://github.com/conda/conda_build_test_recipe.git
    fi

    echo "END CONDA BUILD EXTRAS"
}
# END HELPER FUNCTIONS                                                    #
###########################################################################

###########################################################################
# "MAIN FUNCTION"                                                         #
echo "START INSTALLING"

# show basic environment details                                          #
which -a python
env | sort

# remove duplicates from the $PATH                                        #
# CSH has issues when variables get too long                              #
# a common error that may occur would be a "Word too long" error and is   #
# probably related to the PATH variable, here we use envvar_cleanup.bash  #
# to remove duplicates from the path variable before trying to run the    #
# tests                                                                   #
PATH=$(./shell/envvar_cleanup.bash "$PATH" -d)
export PATH

# perform the appropriate test setup                                      #
if [[ "${FLAKE8}" == true ]]; then
    python_install
    flake8_extras
elif [[ -n "${CONDA_BUILD}" ]]; then
    # running anything with python -m conda in Miniconda3 4.0.5 causes
    # issues, use conda directly
    miniconda_install
    conda_build_extras
else
    python_install
    test_extras
fi

echo "DONE INSTALLING"
# END "MAIN FUNCTION"                                                     #
###########################################################################<|MERGE_RESOLUTION|>--- conflicted
+++ resolved
@@ -18,6 +18,14 @@
 # HELPER FUNCTIONS                                                        #
 osx_setup() {
     echo "OSX SETUP"
+
+    # as of October 24, 2016 need to use latest RVM to avoid
+    # shell_session_update issue
+    # reference:
+    #   https://github.com/direnv/direnv/issues/210
+    #   https://github.com/travis-ci/travis-ci/issues/6307
+    #   https://github.com/rvm/rvm/issues/3725
+    rvm get head
 
     # update Homebrew basics
     brew update || brew update
@@ -87,7 +95,6 @@
             ;;
     esac
     pyenv rehash
-<<<<<<< HEAD
 
     PYTHON_EXE="$(pyenv which python)"
     export PYTHON_EXE
@@ -103,10 +110,6 @@
     export PYTHON_EXE
 
     echo "END LINUX SETUP"
-=======
-    export PYTHON_EXE="$(pyenv which python)"
-    rvm get head
->>>>>>> ac6e2d30
 }
 
 
