--- conflicted
+++ resolved
@@ -1,4 +1,3 @@
-<<<<<<< HEAD
 2016-06-14   4.1.0:
 -------------------
   * clean up activate and deactivate scripts, moving back to conda repo, #1727,
@@ -33,11 +32,11 @@
   * allow track_features to be a string *or* a list in .condarc, #2541
   * fix #2415 infinite recursion in invalid_chains, #2566
   * allow channel_alias to be different than binstar, #2564
-=======
+
+
 2016-06-15  4.0.9:
 ------------------
   * add auto_update_conda config parameter, #2686
->>>>>>> f4b8788c
 
 
 2016-06-03   4.0.8:
