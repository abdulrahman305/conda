--- conflicted
+++ resolved
@@ -1,15 +1,9 @@
-<<<<<<< HEAD
 2013-XX-XX   1.X.X:
 -------------------
   * added application API to conda.api module
-
-=======
-???
----
   * Add -c/--channel and --override-channels flags (issue 121).
   * Add default and system meta-channels, for use in .condarc and with -c
     (issue 122).
->>>>>>> d17057ec
 
 2013-06-05   1.6.0:
 -------------------
