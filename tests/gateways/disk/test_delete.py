# -*- coding: utf-8 -*-
from __future__ import absolute_import, division, print_function, unicode_literals

<<<<<<< HEAD
from errno import ENOENT
from os.path import isdir, isfile, islink, join, lexists
=======
import os

from conda.models.enums import LinkType
import pytest
from errno import ENOENT
from os.path import join, isdir, islink, lexists, isfile
from conda.base.context import context

from conda.gateways.disk.delete import rm_rf, move_to_trash
from conda.gateways.disk.update import touch
from conda.gateways.disk.link import islink
from test_permissions import tempdir, _try_open, _make_read_only

from conda.common.compat import text_type
from conda.compat import TemporaryDirectory
from conda.gateways.disk.create import create_link
from conda.gateways.disk.delete import rm_rf

from conda.utils import on_win
>>>>>>> 340600b2

import pytest

from conda.gateways.disk.delete import move_to_trash, rm_rf
from conda.gateways.disk.link import islink, symlink
from conda.gateways.disk.update import touch
from .test_permissions import _make_read_only, _try_open, tempdir


def _write_file(path, content):
    with open(path, "a") as fh:
        fh.write(content)
        fh.close()


def test_remove_file():
    with tempdir() as td:
        test_path = join(td, 'test_path')
        touch(test_path)
        assert isfile(test_path)
        _try_open(test_path)
        _make_read_only(test_path)
        pytest.raises((IOError, OSError), _try_open, test_path)
        assert rm_rf(test_path)
        assert not isfile(test_path)


def test_remove_file_to_trash():
    with tempdir() as td:
        test_path = join(td, 'test_path')
        touch(test_path)
        assert isfile(test_path)
        _try_open(test_path)
        _make_read_only(test_path)
        pytest.raises((IOError, OSError), _try_open, test_path)
        assert rm_rf(test_path)
        assert not isfile(test_path)


def test_remove_dir():
    with tempdir() as td:
        test_path = join(td, 'test_path')
        touch(test_path)
        _try_open(test_path)
        assert isfile(test_path)
        assert isdir(td)
        assert not islink(test_path)
        assert rm_rf(td)
        assert rm_rf(test_path)
        assert not isdir(td)
        assert not isfile(test_path)
        assert not lexists(test_path)


def test_remove_link_to_file():
    with tempdir() as td:
        dst_link = join(td, "test_link")
        src_file = join(td, "test_file")
        _write_file(src_file, "welcome to the ministry of silly walks")
        symlink(src_file, dst_link)
        assert isfile(src_file)
        assert not islink(src_file)
        assert islink(dst_link)
        assert rm_rf(dst_link)
        assert isfile(src_file)
        assert rm_rf(src_file)
        assert not isfile(src_file)
        assert not islink(dst_link)
        assert not lexists(dst_link)


def test_remove_link_to_dir():
    with tempdir() as td:
        dst_link = join(td, "test_link")
        src_dir = join(td, "test_dir")
        _write_file(src_dir, "welcome to the ministry of silly walks")
        symlink(src_dir, dst_link)
        assert not islink(src_dir)
        assert islink(dst_link)
        assert rm_rf(dst_link)
        assert not isdir(dst_link)
        assert not islink(dst_link)
        assert rm_rf(src_dir)
        assert not isdir(src_dir)
        assert not islink(src_dir)
        assert not lexists(dst_link)


@pytest.mark.skipif(can_not_symlink(), reason="symlink function not available")
def test_rm_rf_does_not_follow_symlinks():
    with TemporaryDirectory() as tmp:
        # make a file in some temp folder
        real_file = os.path.join(tmp, 'testfile')
        with open(real_file, 'w') as f:
            f.write('weee')
        # make a subfolder
        subdir = os.path.join(tmp, 'subfolder')
        os.makedirs(subdir)
        # link to the file in the subfolder
        link_path = join(subdir, 'file_link')
        create_link(real_file, link_path, link_type=LinkType.softlink)
        assert islink(link_path)
        # rm_rf the subfolder
        rm_rf(subdir)
        # assert that the file still exists in the root folder
        assert os.path.isfile(real_file)


def test_move_to_trash():
    with tempdir() as td:
        test_path = join(td, 'test_path')
        touch(test_path)
        _try_open(test_path)
        assert isdir(td)
        assert isfile(test_path)
        move_to_trash(td, test_path)
        assert not isfile(test_path)


def test_move_path_to_trash_couldnt():
    from conda.gateways.disk.delete import move_path_to_trash
    with tempdir() as td:
        test_path = join(td, 'test_path')
        touch(test_path)
        _try_open(test_path)
        assert isdir(td)
        assert isfile(test_path)
        assert move_path_to_trash(test_path)


def test_backoff_unlink():
    from conda.gateways.disk.delete import backoff_rmdir
    with tempdir() as td:
        test_path = join(td, 'test_path')
        touch(test_path)
        _try_open(test_path)
        assert isdir(td)
        backoff_rmdir(td)
        assert not isdir(td)


def test_backoff_unlink_doesnt_exist():
    from conda.gateways.disk.delete import backoff_rmdir
    with tempdir() as td:
        test_path = join(td, 'test_path')
        touch(test_path)
        try:
            backoff_rmdir(join(test_path, 'some', 'path', 'in', 'utopia'))
        except Exception as e:
            assert e.value.errno == ENOENT


def test_try_rmdir_all_empty_doesnt_exist():
    from conda.gateways.disk.delete import try_rmdir_all_empty
    with tempdir() as td:
        assert isdir(td)
        try_rmdir_all_empty(td)
        assert not isdir(td)<|MERGE_RESOLUTION|>--- conflicted
+++ resolved
@@ -1,36 +1,18 @@
 # -*- coding: utf-8 -*-
 from __future__ import absolute_import, division, print_function, unicode_literals
 
-<<<<<<< HEAD
 from errno import ENOENT
+import os
 from os.path import isdir, isfile, islink, join, lexists
-=======
-import os
-
-from conda.models.enums import LinkType
-import pytest
-from errno import ENOENT
-from os.path import join, isdir, islink, lexists, isfile
-from conda.base.context import context
-
-from conda.gateways.disk.delete import rm_rf, move_to_trash
-from conda.gateways.disk.update import touch
-from conda.gateways.disk.link import islink
-from test_permissions import tempdir, _try_open, _make_read_only
-
-from conda.common.compat import text_type
-from conda.compat import TemporaryDirectory
-from conda.gateways.disk.create import create_link
-from conda.gateways.disk.delete import rm_rf
-
-from conda.utils import on_win
->>>>>>> 340600b2
 
 import pytest
 
+from conda.compat import TemporaryDirectory
+from conda.gateways.disk.create import create_link
 from conda.gateways.disk.delete import move_to_trash, rm_rf
 from conda.gateways.disk.link import islink, symlink
 from conda.gateways.disk.update import touch
+from conda.models.enums import LinkType
 from .test_permissions import _make_read_only, _try_open, tempdir
 
 
@@ -113,7 +95,6 @@
         assert not lexists(dst_link)
 
 
-@pytest.mark.skipif(can_not_symlink(), reason="symlink function not available")
 def test_rm_rf_does_not_follow_symlinks():
     with TemporaryDirectory() as tmp:
         # make a file in some temp folder
