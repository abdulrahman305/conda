# -*- coding: utf-8 -*-
from __future__ import absolute_import, division, print_function

import bz2
import json
import os
import pytest
import sys
from contextlib import contextmanager
from glob import glob
from json import loads as json_loads
from logging import getLogger, Handler
from os.path import exists, isdir, isfile, join, relpath, basename, islink
from requests import Session
from requests.adapters import BaseAdapter
from shlex import split
from shutil import rmtree, copyfile
from subprocess import check_call
from tempfile import gettempdir
from unittest import TestCase
from uuid import uuid4

from conda import config
from conda.cli import conda_argparse
from conda.cli.main_config import configure_parser as config_configure_parser
from conda.cli.main_create import configure_parser as create_configure_parser
from conda.cli.main_install import configure_parser as install_configure_parser
from conda.cli.main_list import configure_parser as list_configure_parser
from conda.cli.main_remove import configure_parser as remove_configure_parser
from conda.cli.main_search import configure_parser as search_configure_parser
from conda.cli.main_update import configure_parser as update_configure_parser
<<<<<<< HEAD
from conda.compat import itervalues
=======
from conda.compat import PY3, itervalues
>>>>>>> f6752339
from conda.config import bits, subdir
from conda.connection import LocalFSAdapter
from conda.exceptions import CondaError
from conda.install import linked as install_linked, linked_data_, dist2dirname
from conda.install import on_win, linked_data
from conda.utils import url_path
from tests.helpers import captured

log = getLogger(__name__)
PYTHON_BINARY = 'python.exe' if on_win else 'bin/python'


def escape_for_winpath(p):
    return p.replace('\\', '\\\\')


def make_temp_prefix(name=None):
    tempdir = gettempdir()
    dirname = str(uuid4())[:8] if name is None else name
    prefix = join(tempdir, dirname)
    os.makedirs(prefix)
    assert isdir(prefix)
    return prefix


def disable_dotlog():
    class NullHandler(Handler):
        def emit(self, record):
            pass
    dotlogger = getLogger('dotupdate')
    saved_handlers = dotlogger.handlers
    dotlogger.handlers = []
    dotlogger.addHandler(NullHandler())
    return saved_handlers


def reenable_dotlog(handlers):
    dotlogger = getLogger('dotupdate')
    dotlogger.handlers = handlers


class Commands:
    CONFIG = "config"
    CREATE = "create"
    INSTALL = "install"
    LIST = "list"
    REMOVE = "remove"
    SEARCH = "search"
    UPDATE = "update"


parser_config = {
    Commands.CONFIG: config_configure_parser,
    Commands.CREATE: create_configure_parser,
    Commands.INSTALL: install_configure_parser,
    Commands.LIST: list_configure_parser,
    Commands.REMOVE: remove_configure_parser,
    Commands.SEARCH: search_configure_parser,
    Commands.UPDATE: update_configure_parser,
}


def run_command(command, prefix, *arguments):
    p = conda_argparse.ArgumentParser()
    sub_parsers = p.add_subparsers(metavar='command', dest='cmd')
    parser_config[command](sub_parsers)

    prefix = escape_for_winpath(prefix)
    arguments = list(map(escape_for_winpath, arguments))
    if command is Commands.CONFIG:
        command_line = "{0} --file {1} {2}".format(command, join(prefix, 'condarc'), " ".join(arguments))
    elif command is Commands.SEARCH:
        command_line = "{0} {1}".format(command, " ".join(arguments))
    elif command is Commands.LIST:
        command_line = "{0} -p {1} {2}".format(command, prefix, " ".join(arguments))
    else:  # CREATE, INSTALL, REMOVE, UPDATE
        command_line = "{0} -y -q -p {1} {2}".format(command, prefix, " ".join(arguments))

    args = p.parse_args(split(command_line))
    with captured(disallow_stderr=False) as c:
        args.func(args, p)
    print(c.stdout)
    print(c.stderr, file=sys.stderr)
    if command is Commands.CONFIG:
        reload_config(prefix)
    return c.stdout, c.stderr


@contextmanager
def make_temp_env(*packages):
    prefix = make_temp_prefix()
    try:
        # try to clear any config that's been set by other tests
        if packages:
            config.load_condarc(join(prefix, 'condarc'))
            run_command(Commands.CREATE, prefix, *packages)
        yield prefix
    finally:
        rmtree(prefix, ignore_errors=True)


def reload_config(prefix):
    prefix_condarc = join(prefix, 'condarc')
    config.load_condarc(prefix_condarc)


class EnforceUnusedAdapter(BaseAdapter):

    def send(self, request, *args, **kwargs):
        raise RuntimeError("EnforceUnusedAdapter called with url {0}".format(request.url))


class OfflineCondaSession(Session):

    timeout = None

    def __init__(self, *args, **kwargs):
        super(OfflineCondaSession, self).__init__()
        unused_adapter = EnforceUnusedAdapter()
        self.mount("http://", unused_adapter)
        self.mount("https://", unused_adapter)
        self.mount("ftp://", unused_adapter)
        self.mount("s3://", unused_adapter)

        # Enable file:// urls
        self.mount("file://", LocalFSAdapter())


@contextmanager
def enforce_offline():
    class NadaCondaSession(object):
        def __init__(self, *args, **kwargs):
            pass
    import conda.connection
    saved_conda_session = conda.connection.CondaSession
    try:
        conda.connection.CondaSession = OfflineCondaSession
        yield
    finally:
        conda.connection.CondaSession = saved_conda_session


def package_is_installed(prefix, package, exact=False):
    packages = list(install_linked(prefix))
    if '::' not in package:
        packages = list(map(dist2dirname, packages))
    if exact:
        return package in packages
    return any(p.startswith(package) for p in packages)


def assert_package_is_installed(prefix, package, exact=False):
    if not package_is_installed(prefix, package, exact):
        print(list(install_linked(prefix)))
        raise AssertionError("package {0} is not in prefix".format(package))


def get_conda_list_tuple(prefix, package_name):
    stdout, stderr = run_command(Commands.LIST, prefix)
    stdout_lines = stdout.split('\n')
    package_line = next((line for line in stdout_lines
                         if line.lower().startswith(package_name + " ")), None)
    return package_line.split()


class IntegrationTests(TestCase):

    def setUp(self):
        self.saved_dotlog_handlers = disable_dotlog()

    def tearDown(self):
        reenable_dotlog(self.saved_dotlog_handlers)

    @pytest.mark.timeout(900)
    def test_create_install_update_remove(self):
        with make_temp_env("python=3") as prefix:
            assert exists(join(prefix, PYTHON_BINARY))
            assert_package_is_installed(prefix, 'python-3')

            run_command(Commands.INSTALL, prefix, 'flask=0.10')
            assert_package_is_installed(prefix, 'flask-0.10.1')

            # Test force reinstall
            run_command(Commands.INSTALL, prefix, '--force', 'flask=0.10')
            assert_package_is_installed(prefix, 'flask-0.10.1')

            run_command(Commands.UPDATE, prefix, 'flask')
            assert not package_is_installed(prefix, 'flask-0.10.1')
            assert_package_is_installed(prefix, 'flask')

            run_command(Commands.REMOVE, prefix, 'flask')
            assert not package_is_installed(prefix, 'flask-0.')
            assert_package_is_installed(prefix, 'python-3')

            run_command(Commands.INSTALL, prefix, '--revision 0')
            assert not package_is_installed(prefix, 'flask')
            assert_package_is_installed(prefix, 'python-3')

            self.assertRaises(CondaError, run_command, Commands.INSTALL, prefix, 'conda')
            assert not package_is_installed(prefix, 'conda')

            self.assertRaises(CondaError, run_command, Commands.INSTALL, prefix, 'constructor')
            assert not package_is_installed(prefix, 'constructor')

    @pytest.mark.timeout(300)
    def test_list_with_pip_egg(self):
        with make_temp_env("python=3 pip") as prefix:
            check_call(PYTHON_BINARY + " -m pip install --egg --no-binary flask flask==0.10.1",
                       cwd=prefix, shell=True)
            stdout, stderr = run_command(Commands.LIST, prefix)
            stdout_lines = stdout.split('\n')
            assert any(line.endswith("<pip>") for line in stdout_lines
                       if line.lower().startswith("flask"))

    @pytest.mark.timeout(300)
    def test_list_with_pip_wheel(self):
        with make_temp_env("python=3 pip") as prefix:
            check_call(PYTHON_BINARY + " -m pip install flask==0.10.1",
                       cwd=prefix, shell=True)
            stdout, stderr = run_command(Commands.LIST, prefix)
            stdout_lines = stdout.split('\n')
            assert any(line.endswith("<pip>") for line in stdout_lines
                       if line.lower().startswith("flask"))

    @pytest.mark.timeout(300)
    def test_tarball_install_and_bad_metadata(self):
        with make_temp_env("python flask=0.10.1") as prefix:
            assert_package_is_installed(prefix, 'flask-0.10.1')
            flask_data = [p for p in itervalues(linked_data(prefix)) if p['name'] == 'flask'][0]
            run_command(Commands.REMOVE, prefix, 'flask')
            assert not package_is_installed(prefix, 'flask-0.10.1')
            assert_package_is_installed(prefix, 'python')

            from conda.config import pkgs_dirs
            flask_fname = flask_data['fn']
            tar_old_path = join(pkgs_dirs[0], flask_fname)

            # regression test for #2886 (part 1 of 2)
            # install tarball from package cache, default channel
            run_command(Commands.INSTALL, prefix, tar_old_path)
            assert_package_is_installed(prefix, 'flask-0.')

            # regression test for #2626
            # install tarball with full path, outside channel
            tar_new_path = join(prefix, flask_fname)
            copyfile(tar_old_path, tar_new_path)
            run_command(Commands.INSTALL, prefix, tar_new_path)
            assert_package_is_installed(prefix, 'flask-0')

            # regression test for #2626
            # install tarball with relative path, outside channel
            run_command(Commands.REMOVE, prefix, 'flask')
            assert not package_is_installed(prefix, 'flask-0.10.1')
            tar_new_path = relpath(tar_new_path)
            run_command(Commands.INSTALL, prefix, tar_new_path)
            assert_package_is_installed(prefix, 'flask-0.')

            # Regression test for 2812
            # install from local channel
            for field in ('url', 'channel', 'schannel'):
                del flask_data[field]
            repodata = {'info': {}, 'packages':{flask_fname: flask_data}}
            with make_temp_env() as channel:
                subchan = join(channel, subdir)
                channel = url_path(channel)
                os.makedirs(subchan)
                tar_new_path = join(subchan, flask_fname)
                copyfile(tar_old_path, tar_new_path)
                with bz2.BZ2File(join(subchan, 'repodata.json.bz2'), 'w') as f:
                    f.write(json.dumps(repodata).encode('utf-8'))
                run_command(Commands.INSTALL, prefix, '-c', channel, 'flask')
                assert_package_is_installed(prefix, channel + '::' + 'flask-')

                run_command(Commands.REMOVE, prefix, 'flask')
                assert not package_is_installed(prefix, 'flask-0')

                # Regression test for 2970
                # install from build channel as a tarball
                conda_bld = join(sys.prefix, 'conda-bld')
                conda_bld_sub = join(conda_bld, subdir)

                tar_bld_path = join(conda_bld_sub, flask_fname)
                if os.path.exists(conda_bld):
                    try:
                        os.rename(tar_new_path, tar_bld_path)
                    except OSError:
                        pass
                else:
                    os.makedirs(conda_bld)
                    os.rename(subchan, conda_bld_sub)
                run_command(Commands.INSTALL, prefix, tar_bld_path)
                assert_package_is_installed(prefix, 'flask-')

            # regression test for #2886 (part 2 of 2)
            # install tarball from package cache, local channel
            run_command(Commands.REMOVE, prefix, 'flask')
            assert not package_is_installed(prefix, 'flask-0')
            run_command(Commands.INSTALL, prefix, tar_old_path)
            # The last install was from the `local::` channel
            assert_package_is_installed(prefix, 'flask-')

            # regression test for #2599
            linked_data_.clear()
            flask_metadata = glob(join(prefix, 'conda-meta', flask_fname[:-8] + '.json'))[-1]
            bad_metadata = join(prefix, 'conda-meta', 'flask.json')
            copyfile(flask_metadata, bad_metadata)
            assert not package_is_installed(prefix, 'flask', exact=True)
            assert_package_is_installed(prefix, 'flask-0.')

    @pytest.mark.timeout(600)
    def test_install_python2_and_env_symlinks(self):
        with make_temp_env("python=2") as prefix:
            assert exists(join(prefix, PYTHON_BINARY))
            assert_package_is_installed(prefix, 'python-2')

            # test symlinks created with env
            bindir = 'Scripts' if on_win else 'bin'
            print(os.listdir(join(prefix, bindir)))
            if on_win:
                assert isfile(join(prefix, bindir, 'activate'))
                assert isfile(join(prefix, bindir, 'deactivate'))
                assert isfile(join(prefix, bindir, 'conda'))
                assert isfile(join(prefix, bindir, 'activate.bat'))
                assert isfile(join(prefix, bindir, 'deactivate.bat'))
                assert isfile(join(prefix, bindir, 'conda.bat'))
            else:
                assert islink(join(prefix, bindir, 'activate'))
                assert islink(join(prefix, bindir, 'deactivate'))
                assert islink(join(prefix, bindir, 'conda'))

    @pytest.mark.timeout(300)
    def test_remove_all(self):
        with make_temp_env("python=2") as prefix:
            assert exists(join(prefix, PYTHON_BINARY))
            assert_package_is_installed(prefix, 'python-2')

            run_command(Commands.REMOVE, prefix, '--all')
            assert not exists(prefix)

    @pytest.mark.skipif(on_win and bits == 32, reason="no 32-bit windows python on conda-forge")
    @pytest.mark.xfail(reason="pending resolution of #2926")
    @pytest.mark.timeout(600)
    def ash_c_usage_replacing_python(self):
        # Regression test for #2606
        with make_temp_env("-c conda-forge python=3.5") as prefix:
            assert exists(join(prefix, PYTHON_BINARY))
            run_command(Commands.INSTALL, prefix, "decorator")
            assert_package_is_installed(prefix, 'conda-forge::python-3.5')

            with make_temp_env("--clone", prefix) as clone_prefix:
                assert_package_is_installed(clone_prefix, 'conda-forge::python-3.5')
                assert_package_is_installed(clone_prefix, "decorator")

            # Regression test for 2645
            fn = glob(join(prefix, 'conda-meta', 'python-3.5*.json'))[-1]
            with open(fn) as f:
                data = json.load(f)
            for field in ('url', 'channel', 'schannel'):
                if field in data:
                    del data[field]
            with open(fn, 'w') as f:
                json.dump(data, f)
            linked_data_.clear()

            with make_temp_env("-c conda-forge --clone", prefix) as clone_prefix:
                assert_package_is_installed(clone_prefix, 'python-3.5')
                assert_package_is_installed(clone_prefix, 'decorator')


    @pytest.mark.timeout(600)
    def test_python2_pandas(self):
        with make_temp_env("python=2 pandas") as prefix:
            assert exists(join(prefix, PYTHON_BINARY))
            assert_package_is_installed(prefix, 'numpy')

    @pytest.mark.skipif(on_win, reason="mkl package not available on Windows")
    @pytest.mark.timeout(300)
    def test_install_features(self):
        with make_temp_env("python=2 numpy") as prefix:
            numpy_details = get_conda_list_tuple(prefix, "numpy")
            assert len(numpy_details) == 3 or 'nomkl' not in numpy_details[3]

            run_command(Commands.INSTALL, prefix, "nomkl")
            numpy_details = get_conda_list_tuple(prefix, "numpy")
            assert len(numpy_details) == 4 and 'nomkl' in numpy_details[3]

    @pytest.mark.timeout(300)
    def test_clone_offline(self):
        with make_temp_env("python flask=0.10.1") as prefix:
            assert_package_is_installed(prefix, 'flask-0.10.1')
            assert_package_is_installed(prefix, 'python')

            with enforce_offline():
                with make_temp_env("--clone", prefix, "--offline") as clone_prefix:
                    assert_package_is_installed(clone_prefix, 'flask-0.10.1')
                    assert_package_is_installed(clone_prefix, 'python')

    @pytest.mark.skipif(on_win, reason="r packages aren't prime-time on windows just yet")
    @pytest.mark.timeout(600)
    def test_clone_offline_multichannel_with_untracked(self):
        with make_temp_env("python") as prefix:
            assert_package_is_installed(prefix, 'python')
            from conda.config import get_rc_urls
            assert 'r' not in get_rc_urls()

            # assert conda search cannot find rpy2
            stdout, stderr = run_command(Commands.SEARCH, prefix, "rpy2", "--json")
            json_obj = json_loads(stdout.replace("Fetching package metadata ...", "").strip())
            assert bool(json_obj) is False

            run_command(Commands.CONFIG, prefix, "--add channels r")

            # assert conda search cannot find rpy2
            stdout, stderr = run_command(Commands.SEARCH, prefix, "rpy2", "--json")
            json_obj = json_loads(stdout.replace("Fetching package metadata ...", "").strip())
            assert len(json_obj['rpy2']) > 1

            run_command(Commands.INSTALL, prefix, "rpy2")
            assert_package_is_installed(prefix, 'rpy2')
            run_command(Commands.LIST, prefix)

            with enforce_offline():
                with make_temp_env("--clone", prefix, "--offline") as clone_prefix:
                    assert_package_is_installed(clone_prefix, 'python')
                    assert_package_is_installed(clone_prefix, 'rpy2')
                    assert isfile(join(clone_prefix, 'condarc'))  # untracked file

    @pytest.mark.skipif(not on_win, reason="shortcuts only relevant on Windows")
    def test_shortcut_in_underscore_env_shows_message(self):
        prefix = make_temp_prefix("_" + str(uuid4())[:7])
        try:
            config.load_condarc("")
            stdout, stderr = run_command(Commands.CREATE, prefix,
                                         "console_shortcut", "--shortcuts")
            assert ("Environment name starts with underscore '_'.  "
                    "Skipping menu installation." in stderr)
        finally:
            rmtree(prefix, ignore_errors=True)

<<<<<<< HEAD
    @pytest.mark.skipif(not on_win, reason="shortcuts only relevant on Windows")
    def test_shortcut_not_attempted_without_shortcuts_arg(self):
        prefix = make_temp_prefix("_" + str(uuid4())[:7])
        try:
            config.load_condarc("")
            stdout, stderr = run_command(Commands.CREATE, prefix, "console_shortcut")
            # This test is sufficient, because it effectively verifies that the code
            #  path was not visited.
            assert ("Environment name starts with underscore '_'.  Skipping menu installation."
                    not in stderr)
        finally:
            rmtree(prefix, ignore_errors=True)

    @pytest.mark.skipif(not on_win, reason="shortcuts only relevant on Windows")
    def test_shortcut_creation_installs_shortcut(self):
        from menuinst.win32 import dirs as win_locations
=======
@pytest.mark.skipif(not on_win, reason="shortcuts only relevant on Windows")
def test_shortcut_in_underscore_env_shows_message():
    with make_temp_env() as tmp:
        cmd = ["conda", "create", '-y', '--shortcuts', '-p', join(tmp, '_conda'), "console_shortcut"]
        p = Popen(cmd, stdout=PIPE, stderr=PIPE)
        output, error = p.communicate()
        if PY3:
            error = error.decode("UTF-8")
        assert "Environment name starts with underscore '_'.  Skipping menu installation." in error


@pytest.mark.skipif(not on_win, reason="shortcuts only relevant on Windows")
def test_shortcut_not_attempted_without_shortcuts_arg():
    with make_temp_env() as tmp:
        cmd = ["conda", "create", '-y', '-p', join(tmp, '_conda'), "console_shortcut"]
        p = Popen(cmd, stdout=PIPE, stderr=PIPE)
        output, error = p.communicate()
        if PY3:
            error = error.decode("UTF-8")
        # This test is sufficient, because it effectively verifies that the code
        #  path was not visited.
        assert "Environment name starts with underscore '_'.  Skipping menu installation." not in error


@pytest.mark.skipif(not on_win, reason="shortcuts only relevant on Windows")
def test_shortcut_creation_installs_shortcut():
    from menuinst.win32 import dirs as win_locations
    with make_temp_env() as tmp:
        check_call(["conda", "create", '-y', '--shortcuts', '-p',
                    join(tmp, 'conda'), "console_shortcut"])
>>>>>>> f6752339

        user_mode = 'user' if exists(join(sys.prefix, u'.nonadmin')) else 'system'
        shortcut_dir = win_locations[user_mode]["start"]
        shortcut_dir = join(shortcut_dir, "Anaconda{0} ({1}-bit)"
                                          "".format(sys.version_info.major, config.bits))

        prefix = make_temp_prefix(str(uuid4())[:7])
        shortcut_file = join(shortcut_dir, "Anaconda Prompt ({0}).lnk".format(basename(prefix)))
        try:
            config.load_condarc("")
            run_command(Commands.CREATE, prefix, "console_shortcut", "--shortcuts")
            assert package_is_installed(prefix, 'console_shortcut')
            assert isfile(shortcut_file), ("Shortcut not found in menu dir. "
                                           "Contents of dir:\n"
                                           "{0}".format(os.listdir(shortcut_dir)))

            # make sure that cleanup without specifying --shortcuts still removes shortcuts
            run_command(Commands.REMOVE, prefix, 'console_shortcut')
            assert not package_is_installed(prefix, 'console_shortcut')
            assert not isfile(shortcut_file)
        finally:
            rmtree(prefix, ignore_errors=True)
            if isfile(shortcut_file):
                os.remove(shortcut_file)

    @pytest.mark.skipif(not on_win, reason="shortcuts only relevant on Windows")
    def test_shortcut_absent_does_not_barf_on_uninstall(self):
        from menuinst.win32 import dirs as win_locations

<<<<<<< HEAD
        user_mode = 'user' if exists(join(sys.prefix, u'.nonadmin')) else 'system'
        shortcut_dir = win_locations[user_mode]["start"]
        shortcut_dir = join(shortcut_dir, "Anaconda{0} ({1}-bit)"
                                          "".format(sys.version_info.major, config.bits))
=======
@pytest.mark.skipif(not on_win, reason="shortcuts only relevant on Windows")
def test_shortcut_absent_does_not_barf_on_uninstall():
    from menuinst.win32 import dirs as win_locations

    user_mode = 'user' if exists(join(sys.prefix, u'.nonadmin')) else 'system'
    shortcut_dir = win_locations[user_mode]["start"]
    shortcut_dir = join(shortcut_dir, "Anaconda{} ({}-bit)".format(sys.version_info.major, config.bits))
    shortcut_file = join(shortcut_dir, "Anaconda Prompt (conda).lnk")

    # kill shortcut from any other misbehaving test
    if isfile(shortcut_file):
        os.remove(shortcut_file)

    assert not isfile(shortcut_file)

    with make_temp_env() as tmp:
        # not including --shortcuts, should not get shortcuts installed
        check_call(["conda", "create", '-y', '-p', join(tmp, 'conda'), "console_shortcut"])
>>>>>>> f6752339

        prefix = make_temp_prefix(str(uuid4())[:7])
        shortcut_file = join(shortcut_dir, "Anaconda Prompt ({0}).lnk".format(basename(prefix)))
        assert not isfile(shortcut_file)

        try:
            # not including --shortcuts, should not get shortcuts installed
            config.load_condarc("")
            run_command(Commands.CREATE, prefix, "console_shortcut")
            assert package_is_installed(prefix, 'console_shortcut')
            assert not isfile(shortcut_file)

<<<<<<< HEAD
            # make sure that cleanup without specifying --shortcuts still removes shortcuts
            run_command(Commands.REMOVE, prefix, 'console_shortcut')
            assert not package_is_installed(prefix, 'console_shortcut')
            assert not isfile(shortcut_file)
        finally:
            rmtree(prefix, ignore_errors=True)
            if isfile(shortcut_file):
                os.remove(shortcut_file)
=======
    with make_temp_env() as tmp:
        check_call(["conda", "create", '-y', '-p', join(tmp, 'conda'), "python=2.7"])
        assert isfile(join(tmp, 'conda', bindir, 'activate'))
        assert isfile(join(tmp, 'conda', bindir, 'deactivate'))
        assert isfile(join(tmp, 'conda', bindir, 'conda'))
        if on_win:
            assert isfile(join(tmp, 'conda', bindir, 'activate.bat'))
            assert isfile(join(tmp, 'conda', bindir, 'deactivate.bat'))
            assert isfile(join(tmp, 'conda', bindir, 'conda.bat'))
>>>>>>> f6752339
<|MERGE_RESOLUTION|>--- conflicted
+++ resolved
@@ -29,11 +29,7 @@
 from conda.cli.main_remove import configure_parser as remove_configure_parser
 from conda.cli.main_search import configure_parser as search_configure_parser
 from conda.cli.main_update import configure_parser as update_configure_parser
-<<<<<<< HEAD
-from conda.compat import itervalues
-=======
 from conda.compat import PY3, itervalues
->>>>>>> f6752339
 from conda.config import bits, subdir
 from conda.connection import LocalFSAdapter
 from conda.exceptions import CondaError
@@ -473,7 +469,6 @@
         finally:
             rmtree(prefix, ignore_errors=True)
 
-<<<<<<< HEAD
     @pytest.mark.skipif(not on_win, reason="shortcuts only relevant on Windows")
     def test_shortcut_not_attempted_without_shortcuts_arg(self):
         prefix = make_temp_prefix("_" + str(uuid4())[:7])
@@ -490,39 +485,6 @@
     @pytest.mark.skipif(not on_win, reason="shortcuts only relevant on Windows")
     def test_shortcut_creation_installs_shortcut(self):
         from menuinst.win32 import dirs as win_locations
-=======
-@pytest.mark.skipif(not on_win, reason="shortcuts only relevant on Windows")
-def test_shortcut_in_underscore_env_shows_message():
-    with make_temp_env() as tmp:
-        cmd = ["conda", "create", '-y', '--shortcuts', '-p', join(tmp, '_conda'), "console_shortcut"]
-        p = Popen(cmd, stdout=PIPE, stderr=PIPE)
-        output, error = p.communicate()
-        if PY3:
-            error = error.decode("UTF-8")
-        assert "Environment name starts with underscore '_'.  Skipping menu installation." in error
-
-
-@pytest.mark.skipif(not on_win, reason="shortcuts only relevant on Windows")
-def test_shortcut_not_attempted_without_shortcuts_arg():
-    with make_temp_env() as tmp:
-        cmd = ["conda", "create", '-y', '-p', join(tmp, '_conda'), "console_shortcut"]
-        p = Popen(cmd, stdout=PIPE, stderr=PIPE)
-        output, error = p.communicate()
-        if PY3:
-            error = error.decode("UTF-8")
-        # This test is sufficient, because it effectively verifies that the code
-        #  path was not visited.
-        assert "Environment name starts with underscore '_'.  Skipping menu installation." not in error
-
-
-@pytest.mark.skipif(not on_win, reason="shortcuts only relevant on Windows")
-def test_shortcut_creation_installs_shortcut():
-    from menuinst.win32 import dirs as win_locations
-    with make_temp_env() as tmp:
-        check_call(["conda", "create", '-y', '--shortcuts', '-p',
-                    join(tmp, 'conda'), "console_shortcut"])
->>>>>>> f6752339
-
         user_mode = 'user' if exists(join(sys.prefix, u'.nonadmin')) else 'system'
         shortcut_dir = win_locations[user_mode]["start"]
         shortcut_dir = join(shortcut_dir, "Anaconda{0} ({1}-bit)"
@@ -551,31 +513,10 @@
     def test_shortcut_absent_does_not_barf_on_uninstall(self):
         from menuinst.win32 import dirs as win_locations
 
-<<<<<<< HEAD
         user_mode = 'user' if exists(join(sys.prefix, u'.nonadmin')) else 'system'
         shortcut_dir = win_locations[user_mode]["start"]
         shortcut_dir = join(shortcut_dir, "Anaconda{0} ({1}-bit)"
                                           "".format(sys.version_info.major, config.bits))
-=======
-@pytest.mark.skipif(not on_win, reason="shortcuts only relevant on Windows")
-def test_shortcut_absent_does_not_barf_on_uninstall():
-    from menuinst.win32 import dirs as win_locations
-
-    user_mode = 'user' if exists(join(sys.prefix, u'.nonadmin')) else 'system'
-    shortcut_dir = win_locations[user_mode]["start"]
-    shortcut_dir = join(shortcut_dir, "Anaconda{} ({}-bit)".format(sys.version_info.major, config.bits))
-    shortcut_file = join(shortcut_dir, "Anaconda Prompt (conda).lnk")
-
-    # kill shortcut from any other misbehaving test
-    if isfile(shortcut_file):
-        os.remove(shortcut_file)
-
-    assert not isfile(shortcut_file)
-
-    with make_temp_env() as tmp:
-        # not including --shortcuts, should not get shortcuts installed
-        check_call(["conda", "create", '-y', '-p', join(tmp, 'conda'), "console_shortcut"])
->>>>>>> f6752339
 
         prefix = make_temp_prefix(str(uuid4())[:7])
         shortcut_file = join(shortcut_dir, "Anaconda Prompt ({0}).lnk".format(basename(prefix)))
@@ -588,7 +529,6 @@
             assert package_is_installed(prefix, 'console_shortcut')
             assert not isfile(shortcut_file)
 
-<<<<<<< HEAD
             # make sure that cleanup without specifying --shortcuts still removes shortcuts
             run_command(Commands.REMOVE, prefix, 'console_shortcut')
             assert not package_is_installed(prefix, 'console_shortcut')
@@ -596,15 +536,4 @@
         finally:
             rmtree(prefix, ignore_errors=True)
             if isfile(shortcut_file):
-                os.remove(shortcut_file)
-=======
-    with make_temp_env() as tmp:
-        check_call(["conda", "create", '-y', '-p', join(tmp, 'conda'), "python=2.7"])
-        assert isfile(join(tmp, 'conda', bindir, 'activate'))
-        assert isfile(join(tmp, 'conda', bindir, 'deactivate'))
-        assert isfile(join(tmp, 'conda', bindir, 'conda'))
-        if on_win:
-            assert isfile(join(tmp, 'conda', bindir, 'activate.bat'))
-            assert isfile(join(tmp, 'conda', bindir, 'deactivate.bat'))
-            assert isfile(join(tmp, 'conda', bindir, 'conda.bat'))
->>>>>>> f6752339
+                os.remove(shortcut_file)