--- conflicted
+++ resolved
@@ -3,18 +3,10 @@
 import sys
 import textwrap
 
-<<<<<<< HEAD
-from conda import config
-from conda.cli import install as cli_install
+from conda.cli import common, install as cli_install
 from conda.cli.conda_argparse import add_parser_json
 from conda.misc import touch_nonadmin
 from .common import get_prefix
-=======
-from conda.cli import common, install as cli_install
-from conda.misc import touch_nonadmin
-# for conda env
-from conda_env.cli.common import get_prefix
->>>>>>> c8541f5a
 from .. import exceptions, specs as install_specs
 from ..exceptions import CondaEnvException
 from ..installers.base import InvalidInstaller, get_installer
